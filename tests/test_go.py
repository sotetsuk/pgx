import jax
import jax.numpy as jnp
import numpy as np

from pgx.go import get_board, init, observe, step

BOARD_SIZE = 5
j_init = jax.jit(init, static_argnums=(1,))
j_step = jax.jit(step, static_argnums=(2,))


def test_init():
    rng = jax.random.PRNGKey(0)
    curr_player, _ = j_init(rng=rng, size=BOARD_SIZE)
    assert curr_player == 1


def test_end_by_pass():
    rng = jax.random.PRNGKey(0)
<<<<<<< HEAD
    _, state = jax.jit(init, static_argnums=(1,))(rng=rng, size=BOARD_SIZE)
    j_step = jax.jit(step, static_argnums=(2,))
    _, state, _ = jax.jit(j_step, static_argnums=(2,))(
        state=state, action=-1, size=BOARD_SIZE
    )
=======

    _, state = j_init(rng=rng, size=BOARD_SIZE)
<<<<<<< HEAD
    _, state, _ = j_step(state=state, action=-1, size=BOARD_SIZE)
>>>>>>> origin/main
=======
    _, state, _ = j_step(state=state, action=25, size=BOARD_SIZE)
>>>>>>> b2670161
    assert state.passed
    assert not state.terminated
    _, state, _ = j_step(state=state, action=0, size=BOARD_SIZE)
    assert not state.passed
    assert not state.terminated
    _, state, _ = j_step(state=state, action=25, size=BOARD_SIZE)
    assert state.passed
    assert not state.terminated
    _, state, _ = j_step(state=state, action=25, size=BOARD_SIZE)
    assert state.passed
    assert state.terminated


def test_step():
    """
    https://www.cosumi.net/replay/?b=You&w=COSUMI&k=0&r=0&bs=5&gr=ccbccdcbdbbadabdbecaacabecaddeaettceedbetttt
    """
    rng = jax.random.PRNGKey(0)
<<<<<<< HEAD
    curr_player, state = jax.jit(init, static_argnums=(1,))(
        rng=rng, size=BOARD_SIZE
    )
    j_step = jax.jit(step, static_argnums=(2,))
=======
    curr_player, state = j_init(rng=rng, size=BOARD_SIZE)

>>>>>>> origin/main
    _, state, _ = j_step(state=state, action=12, size=BOARD_SIZE)  # BLACK
    _, state, _ = j_step(state=state, action=11, size=BOARD_SIZE)  # WHITE
    _, state, _ = j_step(state=state, action=17, size=BOARD_SIZE)
    _, state, _ = j_step(state=state, action=7, size=BOARD_SIZE)
    _, state, _ = j_step(state=state, action=8, size=BOARD_SIZE)
    _, state, _ = j_step(state=state, action=1, size=BOARD_SIZE)
    _, state, _ = j_step(state=state, action=3, size=BOARD_SIZE)
    _, state, _ = j_step(state=state, action=16, size=BOARD_SIZE)
    _, state, _ = j_step(state=state, action=21, size=BOARD_SIZE)
    _, state, _ = j_step(state=state, action=2, size=BOARD_SIZE)
    _, state, _ = j_step(state=state, action=10, size=BOARD_SIZE)
    _, state, _ = j_step(state=state, action=5, size=BOARD_SIZE)
    _, state, _ = j_step(state=state, action=14, size=BOARD_SIZE)
    _, state, _ = j_step(state=state, action=15, size=BOARD_SIZE)
    _, state, _ = j_step(state=state, action=23, size=BOARD_SIZE)
    _, state, _ = j_step(state=state, action=20, size=BOARD_SIZE)
    _, state, _ = j_step(state=state, action=25, size=BOARD_SIZE)  # pass
    _, state, _ = j_step(state=state, action=22, size=BOARD_SIZE)
    _, state, _ = j_step(state=state, action=19, size=BOARD_SIZE)
    _, state, _ = j_step(state=state, action=21, size=BOARD_SIZE)
    _, state, _ = j_step(state=state, action=25, size=BOARD_SIZE)  # pass
    _, state, reward = j_step(state=state, action=25, size=BOARD_SIZE)  # pass

    expected_board: jnp.ndarray = jnp.array(
        [
            [2, 1, 1, 0, 2],
            [1, 2, 1, 0, 2],
            [2, 1, 0, 2, 0],
            [1, 1, 0, 2, 0],
            [1, 1, 1, 0, 2],
        ]
    )  # type:ignore
    """
      [ 0 1 2 3 4 ]
    [0] + O O @ +
    [1] O + O @ +
    [2] + O @ + @
    [3] O O @ + @
    [4] O O O @ +
    """
    assert (get_board(state) == expected_board.ravel()).all()
    assert state.terminated

    # 同点なのでコミの分黒負け
    assert (reward == jnp.array([-1, 1])).all()


def test_kou():
    rng = jax.random.PRNGKey(0)
<<<<<<< HEAD
    _, state = jax.jit(init, static_argnums=(1,))(rng=rng, size=BOARD_SIZE)
    j_step = jax.jit(step, static_argnums=(2,))

=======

    _, state = j_init(rng=rng, size=BOARD_SIZE)
>>>>>>> origin/main
    _, state, _ = j_step(state=state, action=2, size=BOARD_SIZE)  # BLACK
    _, state, _ = j_step(state=state, action=17, size=BOARD_SIZE)  # WHITE
    _, state, _ = j_step(state=state, action=6, size=BOARD_SIZE)  # BLACK
    _, state, _ = j_step(state=state, action=13, size=BOARD_SIZE)  # WHITE
    _, state, _ = j_step(state=state, action=8, size=BOARD_SIZE)  # BLACK
    _, state, _ = j_step(state=state, action=11, size=BOARD_SIZE)  # WHITE
    _, state, _ = j_step(state=state, action=12, size=BOARD_SIZE)  # BLACK
    _, state, _ = j_step(state=state, action=7, size=BOARD_SIZE)  # WHITE

    """
    ===========
    + + @ + +
    + @ + @ +
    + O @ O +
    + + O + +
    + + + + +
    ===========
    + + @ + +
    + @ O @ +
    + O + O +
    + + O + +
    + + + + +
    """
    assert state.kou == 12

    _, state1, reward = j_step(
        state=state, action=12, size=BOARD_SIZE
    )  # BLACK
    # ルール違反により黒の負け
    assert state1.terminated
    assert (reward == jnp.array([-1, 1])).all()

    _, state2, _ = j_step(state=state, action=0, size=BOARD_SIZE)  # BLACK
    # 回避した場合
    assert not state2.terminated
    assert state2.kou == -1


def test_observe():
    rng = jax.random.PRNGKey(0)
    curr_player, state = j_init(rng=rng, size=BOARD_SIZE)
    # curr_player: 1
    # player 0 is white, player 1 is black

<<<<<<< HEAD
    j_step = jax.jit(step, static_argnums=(2,))

=======
>>>>>>> origin/main
    _, state, _ = j_step(state=state, action=0, size=BOARD_SIZE)
    _, state, _ = j_step(state=state, action=1, size=BOARD_SIZE)
    _, state, _ = j_step(state=state, action=2, size=BOARD_SIZE)
    _, state, _ = j_step(state=state, action=3, size=BOARD_SIZE)
    _, state, _ = j_step(state=state, action=4, size=BOARD_SIZE)
    _, state, _ = j_step(state=state, action=5, size=BOARD_SIZE)
    _, state, _ = j_step(state=state, action=6, size=BOARD_SIZE)
    _, state, _ = j_step(state=state, action=7, size=BOARD_SIZE)
    # ===========
    # + O + O @
    # O @ O + +
    # + + + + +
    # + + + + +
    # + + + + +
    # fmt: off
    expected_obs_p0 = jnp.array(
        [[0, 1, 0, 1, 0, 1, 0, 1, 0, 0, 0, 0, 0, 0, 0, 0, 0, 0, 0, 0, 0, 0, 0, 0, 0],
         [0, 1, 0, 1, 0, 1, 0, 0, 0, 0, 0, 0, 0, 0, 0, 0, 0, 0, 0, 0, 0, 0, 0, 0, 0],
         [0, 1, 0, 1, 0, 1, 0, 0, 0, 0, 0, 0, 0, 0, 0, 0, 0, 0, 0, 0, 0, 0, 0, 0, 0],
         [0, 1, 0, 1, 0, 0, 0, 0, 0, 0, 0, 0, 0, 0, 0, 0, 0, 0, 0, 0, 0, 0, 0, 0, 0],
         [0, 1, 0, 1, 0, 0, 0, 0, 0, 0, 0, 0, 0, 0, 0, 0, 0, 0, 0, 0, 0, 0, 0, 0, 0],
         [0, 1, 0, 0, 0, 0, 0, 0, 0, 0, 0, 0, 0, 0, 0, 0, 0, 0, 0, 0, 0, 0, 0, 0, 0],
         [0, 1, 0, 0, 0, 0, 0, 0, 0, 0, 0, 0, 0, 0, 0, 0, 0, 0, 0, 0, 0, 0, 0, 0, 0],
         [0, 0, 0, 0, 0, 0, 0, 0, 0, 0, 0, 0, 0, 0, 0, 0, 0, 0, 0, 0, 0, 0, 0, 0, 0],
         [0, 0, 0, 0, 1, 0, 1, 0, 0, 0, 0, 0, 0, 0, 0, 0, 0, 0, 0, 0, 0, 0, 0, 0, 0],
         [0, 0, 1, 0, 1, 0, 1, 0, 0, 0, 0, 0, 0, 0, 0, 0, 0, 0, 0, 0, 0, 0, 0, 0, 0],
         [0, 0, 1, 0, 1, 0, 0, 0, 0, 0, 0, 0, 0, 0, 0, 0, 0, 0, 0, 0, 0, 0, 0, 0, 0],
         [1, 0, 1, 0, 1, 0, 0, 0, 0, 0, 0, 0, 0, 0, 0, 0, 0, 0, 0, 0, 0, 0, 0, 0, 0],
         [1, 0, 1, 0, 0, 0, 0, 0, 0, 0, 0, 0, 0, 0, 0, 0, 0, 0, 0, 0, 0, 0, 0, 0, 0],
         [1, 0, 1, 0, 0, 0, 0, 0, 0, 0, 0, 0, 0, 0, 0, 0, 0, 0, 0, 0, 0, 0, 0, 0, 0],
         [1, 0, 0, 0, 0, 0, 0, 0, 0, 0, 0, 0, 0, 0, 0, 0, 0, 0, 0, 0, 0, 0, 0, 0, 0],
         [1, 0, 0, 0, 0, 0, 0, 0, 0, 0, 0, 0, 0, 0, 0, 0, 0, 0, 0, 0, 0, 0, 0, 0, 0],
         [0, 0, 0, 0, 0, 0, 0, 0, 0, 0, 0, 0, 0, 0, 0, 0, 0, 0, 0, 0, 0, 0, 0, 0, 0]]
    )
    # fmt: on
    assert (jax.jit(observe)(state, 0, False) == expected_obs_p0).all()

    # fmt: off
    expected_obs_p1 = jnp.array(
        [[0, 0, 0, 0, 1, 0, 1, 0, 0, 0, 0, 0, 0, 0, 0, 0, 0, 0, 0, 0, 0, 0, 0, 0, 0],
         [0, 0, 1, 0, 1, 0, 1, 0, 0, 0, 0, 0, 0, 0, 0, 0, 0, 0, 0, 0, 0, 0, 0, 0, 0],
         [0, 0, 1, 0, 1, 0, 0, 0, 0, 0, 0, 0, 0, 0, 0, 0, 0, 0, 0, 0, 0, 0, 0, 0, 0],
         [1, 0, 1, 0, 1, 0, 0, 0, 0, 0, 0, 0, 0, 0, 0, 0, 0, 0, 0, 0, 0, 0, 0, 0, 0],
         [1, 0, 1, 0, 0, 0, 0, 0, 0, 0, 0, 0, 0, 0, 0, 0, 0, 0, 0, 0, 0, 0, 0, 0, 0],
         [1, 0, 1, 0, 0, 0, 0, 0, 0, 0, 0, 0, 0, 0, 0, 0, 0, 0, 0, 0, 0, 0, 0, 0, 0],
         [1, 0, 0, 0, 0, 0, 0, 0, 0, 0, 0, 0, 0, 0, 0, 0, 0, 0, 0, 0, 0, 0, 0, 0, 0],
         [1, 0, 0, 0, 0, 0, 0, 0, 0, 0, 0, 0, 0, 0, 0, 0, 0, 0, 0, 0, 0, 0, 0, 0, 0],
         [0, 1, 0, 1, 0, 1, 0, 1, 0, 0, 0, 0, 0, 0, 0, 0, 0, 0, 0, 0, 0, 0, 0, 0, 0],
         [0, 1, 0, 1, 0, 1, 0, 0, 0, 0, 0, 0, 0, 0, 0, 0, 0, 0, 0, 0, 0, 0, 0, 0, 0],
         [0, 1, 0, 1, 0, 1, 0, 0, 0, 0, 0, 0, 0, 0, 0, 0, 0, 0, 0, 0, 0, 0, 0, 0, 0],
         [0, 1, 0, 1, 0, 0, 0, 0, 0, 0, 0, 0, 0, 0, 0, 0, 0, 0, 0, 0, 0, 0, 0, 0, 0],
         [0, 1, 0, 1, 0, 0, 0, 0, 0, 0, 0, 0, 0, 0, 0, 0, 0, 0, 0, 0, 0, 0, 0, 0, 0],
         [0, 1, 0, 0, 0, 0, 0, 0, 0, 0, 0, 0, 0, 0, 0, 0, 0, 0, 0, 0, 0, 0, 0, 0, 0],
         [0, 1, 0, 0, 0, 0, 0, 0, 0, 0, 0, 0, 0, 0, 0, 0, 0, 0, 0, 0, 0, 0, 0, 0, 0],
         [0, 0, 0, 0, 0, 0, 0, 0, 0, 0, 0, 0, 0, 0, 0, 0, 0, 0, 0, 0, 0, 0, 0, 0, 0],
         [1, 1, 1, 1, 1, 1, 1, 1, 1, 1, 1, 1, 1, 1, 1, 1, 1, 1, 1, 1, 1, 1, 1, 1, 1]]
    )
    # fmt: on
    assert (jax.jit(observe)(state, 1, False) == expected_obs_p1).all()


def test_legal_action():
    rng = jax.random.PRNGKey(0)

    # =====
    # @ + @ + @
    # + @ + @ +
    # @ + @ + @
    # + + + + +
    # + + + + +
    # fmt:off
    expected = jnp.array([
        False, False, False, False, False,
        False, False, False, False, False,
        False, True, False, True, False,
        True, True, True, True, True,
        True, True, True, True, True, True])
    # fmt:on
    _, state = j_init(rng=rng, size=BOARD_SIZE)
    _, state, _ = j_step(state=state, action=0, size=BOARD_SIZE)  # BLACK
    _, state, _ = j_step(state=state, action=25, size=BOARD_SIZE)  # WHITE
    _, state, _ = j_step(state=state, action=2, size=BOARD_SIZE)
    _, state, _ = j_step(state=state, action=25, size=BOARD_SIZE)
    _, state, _ = j_step(state=state, action=4, size=BOARD_SIZE)
    _, state, _ = j_step(state=state, action=25, size=BOARD_SIZE)
    _, state, _ = j_step(state=state, action=6, size=BOARD_SIZE)
    _, state, _ = j_step(state=state, action=25, size=BOARD_SIZE)
    _, state, _ = j_step(state=state, action=8, size=BOARD_SIZE)
    _, state, _ = j_step(state=state, action=25, size=BOARD_SIZE)
    _, state, _ = j_step(state=state, action=10, size=BOARD_SIZE)
    _, state, _ = j_step(state=state, action=25, size=BOARD_SIZE)
    _, state, _ = j_step(state=state, action=12, size=BOARD_SIZE)
    _, state, _ = j_step(state=state, action=25, size=BOARD_SIZE)
    _, state, _ = j_step(state=state, action=14, size=BOARD_SIZE)  # BLACK
    assert jnp.all(state.legal_action_mask == expected)

    # =====
    # + @ @ @ +
    # @ O + O @
    # + @ @ @ +
    # + + + + +
    # + + + + +
    # fmt:off
    expected = jnp.array([
        False, False, False, False, False,
        False, False, False, False, False,
        True, False, False, False, True,
        True, True, True, True, True,
        True, True, True, True, True, True])
    # fmt:on
    # white 8
    _, state = j_init(rng=rng, size=BOARD_SIZE)
    _, state, _ = j_step(state=state, action=1, size=BOARD_SIZE)  # BLACK
    _, state, _ = j_step(state=state, action=25, size=BOARD_SIZE)  # WHITE
    _, state, _ = j_step(state=state, action=2, size=BOARD_SIZE)
    _, state, _ = j_step(state=state, action=25, size=BOARD_SIZE)
    _, state, _ = j_step(state=state, action=3, size=BOARD_SIZE)
    _, state, _ = j_step(state=state, action=25, size=BOARD_SIZE)
    _, state, _ = j_step(state=state, action=5, size=BOARD_SIZE)
    _, state, _ = j_step(state=state, action=25, size=BOARD_SIZE)
    _, state, _ = j_step(state=state, action=9, size=BOARD_SIZE)
    _, state, _ = j_step(state=state, action=25, size=BOARD_SIZE)
    _, state, _ = j_step(state=state, action=11, size=BOARD_SIZE)
    _, state, _ = j_step(state=state, action=25, size=BOARD_SIZE)
    _, state, _ = j_step(state=state, action=12, size=BOARD_SIZE)
    _, state, _ = j_step(state=state, action=6, size=BOARD_SIZE)
    _, state, _ = j_step(state=state, action=13, size=BOARD_SIZE)
    _, state, _ = j_step(state=state, action=8, size=BOARD_SIZE)
    _, state, _ = j_step(state=state, action=25, size=BOARD_SIZE)  # BLACK
    assert jnp.all(state.legal_action_mask == expected)

    # black 13
    _, state = j_init(rng=rng, size=BOARD_SIZE)
    _, state, _ = j_step(state=state, action=1, size=BOARD_SIZE)  # BLACK
    _, state, _ = j_step(state=state, action=6, size=BOARD_SIZE)  # WHITE
    _, state, _ = j_step(state=state, action=2, size=BOARD_SIZE)
    _, state, _ = j_step(state=state, action=8, size=BOARD_SIZE)
    _, state, _ = j_step(state=state, action=3, size=BOARD_SIZE)
    _, state, _ = j_step(state=state, action=25, size=BOARD_SIZE)
    _, state, _ = j_step(state=state, action=5, size=BOARD_SIZE)
    _, state, _ = j_step(state=state, action=25, size=BOARD_SIZE)
    _, state, _ = j_step(state=state, action=9, size=BOARD_SIZE)
    _, state, _ = j_step(state=state, action=25, size=BOARD_SIZE)
    _, state, _ = j_step(state=state, action=11, size=BOARD_SIZE)
    _, state, _ = j_step(state=state, action=25, size=BOARD_SIZE)
    _, state, _ = j_step(state=state, action=12, size=BOARD_SIZE)
    _, state, _ = j_step(state=state, action=25, size=BOARD_SIZE)
    _, state, _ = j_step(state=state, action=13, size=BOARD_SIZE)  # BLACK
    assert jnp.all(state.legal_action_mask == expected)

    # black 9
    _, state = j_init(rng=rng, size=BOARD_SIZE)
    _, state, _ = j_step(state=state, action=1, size=BOARD_SIZE)  # BLACK
    _, state, _ = j_step(state=state, action=6, size=BOARD_SIZE)  # WHITE
    _, state, _ = j_step(state=state, action=2, size=BOARD_SIZE)
    _, state, _ = j_step(state=state, action=8, size=BOARD_SIZE)
    _, state, _ = j_step(state=state, action=3, size=BOARD_SIZE)
    _, state, _ = j_step(state=state, action=25, size=BOARD_SIZE)
    _, state, _ = j_step(state=state, action=5, size=BOARD_SIZE)
    _, state, _ = j_step(state=state, action=25, size=BOARD_SIZE)
    _, state, _ = j_step(state=state, action=9, size=BOARD_SIZE)
    _, state, _ = j_step(state=state, action=25, size=BOARD_SIZE)
    _, state, _ = j_step(state=state, action=11, size=BOARD_SIZE)
    _, state, _ = j_step(state=state, action=25, size=BOARD_SIZE)
    _, state, _ = j_step(state=state, action=12, size=BOARD_SIZE)
    _, state, _ = j_step(state=state, action=25, size=BOARD_SIZE)
    _, state, _ = j_step(state=state, action=13, size=BOARD_SIZE)  # BLACK
    assert jnp.all(state.legal_action_mask == expected)

    # =====
    # + + O + +
    # + O @ O +
    # O @ + @ O
    # + O @ O +
    # + + O + +
    # fmt:off
    expected_b = jnp.array([
        True, True, False, True, True,
        True, False, False, False, True,
        False, False, False, False, False,
        True, False, False, False, True,
        True, True, False, True, True, True])
    expected_w = jnp.array([
        True, True, False, True, True,
        True, False, False, False, True,
        False, False, True, False, False,
        True, False, False, False, True,
        True, True, False, True, True, True])
    # fmt:on
    _, state = j_init(rng=rng, size=BOARD_SIZE)
    _, state, _ = j_step(state=state, action=7, size=BOARD_SIZE)  # BLACK
    _, state, _ = j_step(state=state, action=2, size=BOARD_SIZE)  # WHITE
    _, state, _ = j_step(state=state, action=11, size=BOARD_SIZE)
    _, state, _ = j_step(state=state, action=6, size=BOARD_SIZE)
    _, state, _ = j_step(state=state, action=13, size=BOARD_SIZE)
    _, state, _ = j_step(state=state, action=8, size=BOARD_SIZE)
    _, state, _ = j_step(state=state, action=17, size=BOARD_SIZE)
    _, state, _ = j_step(state=state, action=10, size=BOARD_SIZE)
    _, state, _ = j_step(state=state, action=25, size=BOARD_SIZE)
    _, state, _ = j_step(state=state, action=14, size=BOARD_SIZE)
    _, state, _ = j_step(state=state, action=25, size=BOARD_SIZE)
    _, state, _ = j_step(state=state, action=16, size=BOARD_SIZE)
    _, state, _ = j_step(state=state, action=25, size=BOARD_SIZE)
    _, state, _ = j_step(state=state, action=18, size=BOARD_SIZE)
    _, state, _ = j_step(state=state, action=25, size=BOARD_SIZE)
    _, state, _ = j_step(state=state, action=22, size=BOARD_SIZE)  # WHITE
    assert jnp.all(state.legal_action_mask == expected_b)
    _, state, _ = j_step(state=state, action=25, size=BOARD_SIZE)  # BLACK
    assert jnp.all(state.legal_action_mask == expected_w)

    # =====
    # + @ @ @ +
    # @ O @ + @
    # @ O @ O @
    # @ O @ O @
    # @ O O O @
    # fmt:off
    # black 24
    expected_w1 = jnp.array([
        True, False, False, False, False,
        False, False, False, False, False,
        False, False, False, False, False,
        False, False, False, False, False,
        False, False, False, False, False, True])
    # white pass
    expected_b = jnp.array([
        True, False, False, False, True,
        False, False, False, True, False,
        False, False, False, False, False,
        False, False, False, False, False,
        False, False, False, False, False, True])
    # black 8
    expected_w2 = jnp.array([
        False, False, False, False, False,
        False, True, False, False, False,
        False, True, False, True, False,
        False, True, False, True, False,
        False, True, True, True, False, True])
    # fmt:on
    _, state = j_init(rng=rng, size=BOARD_SIZE)
    _, state, _ = j_step(state=state, action=1, size=BOARD_SIZE)  # BLACK
    _, state, _ = j_step(state=state, action=6, size=BOARD_SIZE)  # WHITE
    _, state, _ = j_step(state=state, action=2, size=BOARD_SIZE)
    _, state, _ = j_step(state=state, action=11, size=BOARD_SIZE)
    _, state, _ = j_step(state=state, action=3, size=BOARD_SIZE)
    _, state, _ = j_step(state=state, action=13, size=BOARD_SIZE)
    _, state, _ = j_step(state=state, action=5, size=BOARD_SIZE)
    _, state, _ = j_step(state=state, action=16, size=BOARD_SIZE)
    _, state, _ = j_step(state=state, action=7, size=BOARD_SIZE)
    _, state, _ = j_step(state=state, action=18, size=BOARD_SIZE)
    _, state, _ = j_step(state=state, action=9, size=BOARD_SIZE)
    _, state, _ = j_step(state=state, action=21, size=BOARD_SIZE)
    _, state, _ = j_step(state=state, action=10, size=BOARD_SIZE)
    _, state, _ = j_step(state=state, action=22, size=BOARD_SIZE)
    _, state, _ = j_step(state=state, action=12, size=BOARD_SIZE)
    _, state, _ = j_step(state=state, action=23, size=BOARD_SIZE)
    _, state, _ = j_step(state=state, action=14, size=BOARD_SIZE)
    _, state, _ = j_step(state=state, action=25, size=BOARD_SIZE)
    _, state, _ = j_step(state=state, action=15, size=BOARD_SIZE)
    _, state, _ = j_step(state=state, action=25, size=BOARD_SIZE)
    _, state, _ = j_step(state=state, action=17, size=BOARD_SIZE)
    _, state, _ = j_step(state=state, action=25, size=BOARD_SIZE)
    _, state, _ = j_step(state=state, action=19, size=BOARD_SIZE)
    _, state, _ = j_step(state=state, action=25, size=BOARD_SIZE)
    _, state, _ = j_step(state=state, action=24, size=BOARD_SIZE)
    _, state, _ = j_step(state=state, action=25, size=BOARD_SIZE)
    _, state, _ = j_step(state=state, action=20, size=BOARD_SIZE)
    assert jnp.all(state.legal_action_mask == expected_w1)
    _, state, _ = j_step(state=state, action=25, size=BOARD_SIZE)
    assert jnp.all(state.legal_action_mask == expected_b)
    _, state, _ = j_step(state=state, action=8, size=BOARD_SIZE)
    assert jnp.all(state.legal_action_mask == expected_w2)

    # =====
    # random
    _, state = j_init(rng=rng, size=BOARD_SIZE)
    for _ in range(100):
        actions = np.where(state.legal_action_mask)
        if len(actions[0]) == 0:
            a = BOARD_SIZE * BOARD_SIZE
        else:
            key = jax.random.PRNGKey(0)
            key, subkey = jax.random.split(key)
            a = jax.random.choice(subkey, actions[0])
        for action in actions[0][:-1]:
            _, _state, _ = j_step(state=state, action=action, size=BOARD_SIZE)
            assert not _state.terminated

        _, state, _ = j_step(state=state, action=a, size=BOARD_SIZE)


def test_random_play_5():
    rng = jax.random.PRNGKey(0)
<<<<<<< HEAD
    curr_player, state = jax.jit(init, static_argnums=(1,))(
        rng=rng, size=BOARD_SIZE
    )
    j_step = jax.jit(step, static_argnums=(2,))

=======
    curr_player, state = j_init(rng=rng, size=BOARD_SIZE)
>>>>>>> origin/main
    while not state.terminated:
        actions = np.where(state.legal_action_mask)
        if len(actions[0]) == 0:
            a = 25
        else:
            key = jax.random.PRNGKey(0)
            key, subkey = jax.random.split(key)
            a = jax.random.choice(subkey, actions[0])

        _, state, _ = j_step(state=state, action=a, size=BOARD_SIZE)

        if state.turn > 100:
            break
    assert state.passed or state.turn > 100


def test_random_play_19():
    BOARD_SIZE = 19

    rng = jax.random.PRNGKey(0)
<<<<<<< HEAD
    curr_player, state = jax.jit(init, static_argnums=(1,))(
        rng=rng, size=BOARD_SIZE
    )
    j_step = jax.jit(step, static_argnums=(2,))

=======
    curr_player, state = j_init(rng=rng, size=BOARD_SIZE)
>>>>>>> origin/main
    while not state.terminated:
        actions = np.where(state.legal_action_mask)
        if len(actions[0]) == 0:
            a = 19 * 19
        else:
            key = jax.random.PRNGKey(0)
            key, subkey = jax.random.split(key)
            a = jax.random.choice(subkey, actions[0])

        _, state, _ = j_step(state=state, action=a, size=BOARD_SIZE)

        if state.turn > 100:
            break
    assert state.passed or state.turn > 100<|MERGE_RESOLUTION|>--- conflicted
+++ resolved
@@ -17,21 +17,10 @@
 
 def test_end_by_pass():
     rng = jax.random.PRNGKey(0)
-<<<<<<< HEAD
-    _, state = jax.jit(init, static_argnums=(1,))(rng=rng, size=BOARD_SIZE)
-    j_step = jax.jit(step, static_argnums=(2,))
-    _, state, _ = jax.jit(j_step, static_argnums=(2,))(
-        state=state, action=-1, size=BOARD_SIZE
-    )
-=======
-
-    _, state = j_init(rng=rng, size=BOARD_SIZE)
-<<<<<<< HEAD
+
+    _, state = j_init(rng=rng, size=BOARD_SIZE)
     _, state, _ = j_step(state=state, action=-1, size=BOARD_SIZE)
->>>>>>> origin/main
-=======
-    _, state, _ = j_step(state=state, action=25, size=BOARD_SIZE)
->>>>>>> b2670161
+    _, state, _ = j_step(state=state, action=25, size=BOARD_SIZE)
     assert state.passed
     assert not state.terminated
     _, state, _ = j_step(state=state, action=0, size=BOARD_SIZE)
@@ -50,15 +39,8 @@
     https://www.cosumi.net/replay/?b=You&w=COSUMI&k=0&r=0&bs=5&gr=ccbccdcbdbbadabdbecaacabecaddeaettceedbetttt
     """
     rng = jax.random.PRNGKey(0)
-<<<<<<< HEAD
-    curr_player, state = jax.jit(init, static_argnums=(1,))(
-        rng=rng, size=BOARD_SIZE
-    )
-    j_step = jax.jit(step, static_argnums=(2,))
-=======
     curr_player, state = j_init(rng=rng, size=BOARD_SIZE)
 
->>>>>>> origin/main
     _, state, _ = j_step(state=state, action=12, size=BOARD_SIZE)  # BLACK
     _, state, _ = j_step(state=state, action=11, size=BOARD_SIZE)  # WHITE
     _, state, _ = j_step(state=state, action=17, size=BOARD_SIZE)
@@ -108,14 +90,8 @@
 
 def test_kou():
     rng = jax.random.PRNGKey(0)
-<<<<<<< HEAD
-    _, state = jax.jit(init, static_argnums=(1,))(rng=rng, size=BOARD_SIZE)
-    j_step = jax.jit(step, static_argnums=(2,))
-
-=======
-
-    _, state = j_init(rng=rng, size=BOARD_SIZE)
->>>>>>> origin/main
+
+    _, state = j_init(rng=rng, size=BOARD_SIZE)
     _, state, _ = j_step(state=state, action=2, size=BOARD_SIZE)  # BLACK
     _, state, _ = j_step(state=state, action=17, size=BOARD_SIZE)  # WHITE
     _, state, _ = j_step(state=state, action=6, size=BOARD_SIZE)  # BLACK
@@ -160,11 +136,6 @@
     # curr_player: 1
     # player 0 is white, player 1 is black
 
-<<<<<<< HEAD
-    j_step = jax.jit(step, static_argnums=(2,))
-
-=======
->>>>>>> origin/main
     _, state, _ = j_step(state=state, action=0, size=BOARD_SIZE)
     _, state, _ = j_step(state=state, action=1, size=BOARD_SIZE)
     _, state, _ = j_step(state=state, action=2, size=BOARD_SIZE)
@@ -458,15 +429,7 @@
 
 def test_random_play_5():
     rng = jax.random.PRNGKey(0)
-<<<<<<< HEAD
-    curr_player, state = jax.jit(init, static_argnums=(1,))(
-        rng=rng, size=BOARD_SIZE
-    )
-    j_step = jax.jit(step, static_argnums=(2,))
-
-=======
     curr_player, state = j_init(rng=rng, size=BOARD_SIZE)
->>>>>>> origin/main
     while not state.terminated:
         actions = np.where(state.legal_action_mask)
         if len(actions[0]) == 0:
@@ -487,15 +450,7 @@
     BOARD_SIZE = 19
 
     rng = jax.random.PRNGKey(0)
-<<<<<<< HEAD
-    curr_player, state = jax.jit(init, static_argnums=(1,))(
-        rng=rng, size=BOARD_SIZE
-    )
-    j_step = jax.jit(step, static_argnums=(2,))
-
-=======
     curr_player, state = j_init(rng=rng, size=BOARD_SIZE)
->>>>>>> origin/main
     while not state.terminated:
         actions = np.where(state.legal_action_mask)
         if len(actions[0]) == 0:
