--- conflicted
+++ resolved
@@ -154,7 +154,6 @@
          [1., 1., 1., 1., 1.],
          [0., 0., 0., 0., 0.]]
     )
-<<<<<<< HEAD
     expected_bpawn1 = jnp.float32(
         [[0., 0., 0., 0., 0.],
          [1., 1., 1., 1., 1.],
@@ -174,11 +173,8 @@
     assert state.observation[0, 0, 9] == 1.
     assert state.observation[0, 3, 10] == 1.
     assert state.observation[0, 4, 11] == 1.
-=======
-    assert (state.observation[:, :, 0] == expected).all()
     assert (state.observation[:, :, 12] == 1).all()
     assert (state.observation[:, :, 13] == 0).all()
->>>>>>> 2a9302a4
     assert state._turn == 0
     assert (state.observation[:, :, 112] == 0).all()
 
