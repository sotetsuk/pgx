from pgx.mahjong import Mahjong
from pgx.mahjong._env import State
from pgx.mahjong._hand import Hand
from pgx.mahjong._yaku import Yaku
from pgx.mahjong._shanten import Shanten
from pgx.mahjong._action import Action
import jax.numpy as jnp
from jax import jit
import jax
from pgx.experimental.utils import act_randomly

TRUE = jnp.bool_(True)
FALSE = jnp.bool_(False)

env = Mahjong()
init = jit(env.init)
step = jit(env.step)
act_randomly = jit(act_randomly)


def visualize(state, fname="tests/assets/mahjong/xxx.svg"):
    state.save_svg(fname, color_theme="dark")


def test_hand():
    # fmt:off
    hand = jnp.int8([
        0, 1, 1, 1, 1, 1, 1, 1, 1,
        3, 0, 0, 0, 0, 0, 0, 0, 0,
        0, 0, 0, 0, 0, 0, 0, 0, 0,
        2, 0, 0, 0, 0, 0, 0
    ])
    # fmt:on

    assert jit(Hand.can_ron)(hand, 0)
    assert ~jit(Hand.can_ron)(hand, 1)

    # 国士無双
    # fmt:off
    hand = jnp.int8([
        1, 0, 0, 0, 0, 0, 0, 0, 1,
        1, 0, 0, 0, 0, 0, 0, 0, 1,
        1, 0, 0, 0, 0, 0, 0, 0, 1,
        1, 1, 1, 1, 1, 1, 1
    ])
    # fmt:on

    assert jit(Hand.can_ron)(hand, 33)
    assert ~jit(Hand.can_ron)(hand, 1)

    # 七対子
    # fmt:off
    hand = jnp.int8([
        1, 0, 0, 0, 0, 0, 0, 0, 0,
        2, 2, 0, 0, 0, 0, 0, 0, 0,
        2, 2, 0, 0, 0, 0, 0, 0, 0,
        2, 2, 0, 0, 0, 0, 0
    ])
    # fmt:on

    assert jit(Hand.can_ron)(hand, 0)
    assert ~jit(Hand.can_ron)(hand, 1)

    # fmt:off
    hand = jnp.int8([
        1, 1, 1, 1, 1, 1, 1, 1, 0,
        3, 0, 0, 0, 0, 0, 0, 0, 1,
        0, 0, 0, 0, 0, 0, 0, 0, 0,
        2, 0, 0, 0, 0, 0, 0
    ])
    # fmt:on

    assert jit(Hand.can_riichi)(hand)

    # fmt:off
    hand = jnp.int8([
        1, 1, 1, 1, 1, 1, 1, 0, 0,
        3, 0, 0, 0, 0, 0, 0, 1, 0,
        0, 0, 0, 0, 0, 0, 0, 0, 0,
        2, 0, 0, 0, 0, 0, 0
    ])
    # fmt:on

    assert ~jit(Hand.can_riichi)(hand)

    # fmt:off
    hand = jnp.int8([
        1, 1, 1, 1, 1, 1, 1, 1, 1,
        3, 0, 0, 0, 0, 0, 0, 0, 0,
        0, 0, 0, 0, 0, 0, 0, 0, 0,
        2, 0, 0, 0, 0, 0, 0
    ])
    # fmt:on

    assert jit(Hand.can_riichi)(hand)

    from pgx.mahjong._action import Action

    # fmt:off
    hand = jnp.int8([
        0, 1, 1, 1, 1, 1, 1, 1, 1,
        3, 0, 0, 0, 0, 0, 0, 0, 0,
        0, 0, 0, 0, 0, 0, 0, 0, 0,
        2, 0, 0, 0, 0, 0, 0
    ])
    # fmt:on
    assert jit(Hand.can_chi)(hand, 0, Action.CHI_L)


def test_score():
    # 平和ツモドラ1
    # 参考:
    # tobakushi.net/mahjang/cgi-bin/keisan.cgi?hai=02,03,04,05,06,11,12,13,14,15,16,21,21&naki=,,,&agari=01&dora=06,,,,,,,,,&tsumoron=0&honba=0&jifu=32&bafu=31&reach=0

    # fmt:off
    hand = jnp.int32([
        1, 1, 1, 1, 1, 1, 0, 0, 0,
        1, 1, 1, 1, 1, 1, 0, 0, 0,
        2, 0, 0, 0, 0, 0, 0, 0, 0,
        0, 0, 0, 0, 0, 0, 0
    ])
    # fmt:on
    assert (
        jit(Yaku.score)(
            hand=hand,
            melds=jnp.zeros(4, dtype=jnp.int32),
            n_meld=jnp.int8(0),
            last=jnp.int8(0),
            riichi=jnp.bool_(False),
            is_ron=jnp.bool_(False),
            dora=jnp.zeros(34, dtype=jnp.bool_).at[5].set(TRUE),
        )
        == 640
    )
    # 国士無双
    # fmt:off
    hand = jnp.int8([
        1, 0, 0, 0, 0, 0, 0, 0, 1,
        1, 0, 0, 0, 0, 0, 0, 0, 1,
        1, 0, 0, 0, 0, 0, 0, 0, 1,
        2, 1, 1, 1, 1, 1, 1
    ])
    # fmt:on

    assert (
        jit(Yaku.score)(
            hand=hand,
            melds=jnp.zeros(4, dtype=jnp.int32),
            n_meld=jnp.int8(0),
            last=jnp.int8(33),
            riichi=jnp.bool_(False),
            is_ron=jnp.bool_(False),
            dora=jnp.zeros(34, dtype=jnp.bool_).at[5].set(TRUE),
        )
        == 8000
    )

    # 七対子
    # fmt:off
    hand = jnp.int8([
        2, 0, 0, 0, 0, 0, 0, 0, 0,
        2, 2, 0, 0, 0, 0, 0, 0, 0,
        2, 2, 0, 0, 0, 0, 0, 0, 0,
        2, 2, 0, 0, 0, 0, 0
    ])
    # fmt:on

    assert (
        jit(Yaku.score)(
            hand=hand,
            melds=jnp.zeros(4, dtype=jnp.int32),
            n_meld=jnp.int8(0),
            last=jnp.int8(27),
            riichi=jnp.bool_(False),
            is_ron=jnp.bool_(False),
            dora=jnp.zeros(34, dtype=jnp.bool_).at[5].set(TRUE),
        )
        == 800
    )


def test_shanten():
    # fmt:off
    hand = jnp.int32([
        2, 0, 0, 1, 1, 0, 1, 0, 0,
        1, 1, 1, 1, 0, 0, 1, 0, 0,
        0, 0, 0, 1, 0, 0, 0, 0, 1,
        0, 0, 1, 1, 0, 0, 0
    ])
    # fmt:on

    assert jit(Shanten.number)(hand) == 5

    # fmt:off
    hand = jnp.int32([
        2, 0, 0, 2, 0, 0, 0, 0, 2,
        2, 0, 0, 2, 0, 0, 0, 0, 2,
        1, 1, 0, 0, 0, 0, 0, 0, 0,
        0, 0, 0, 0, 0, 0, 0
    ])
    # fmt:on
    assert jit(Shanten.number)(hand) == 1


def test_discard():
    key = jax.random.PRNGKey(0)
<<<<<<< HEAD
    _, key = jax.random.split(key)  # due to API update
    state = init(key=key)
=======
    state: State = init(key=key)
>>>>>>> a1a89531
    assert state.current_player == jnp.int8(0)
    assert state._target == jnp.int8(-1)
    assert state._deck[state._next_deck_ix] == jnp.int8(8)
    assert state._hand[0, 8] == jnp.int8(1)

    state: State = step(state, 8)
    assert state._hand[0, 8] == jnp.int8(0)
    assert state.current_player == jnp.int8(1)
    assert state._target == jnp.int8(-1)
    assert state._deck[state._next_deck_ix] == jnp.int8(31)

    assert state._hand[1, 8] == jnp.int8(2)

    state: State = step(state, Action.TSUMOGIRI)
    assert state._hand[1, 8] == jnp.int8(1)
    assert state.current_player == jnp.int8(2)
    assert state._target == jnp.int8(-1)


def test_chi():
    key = jax.random.PRNGKey(0)
    state: State = init(key=key)
    """
    current_player 0
    [[0 0 0 0 1 0 1 0 1 1 1 0 1 0 0 0 0 2 1 1 0 0 0 0 0 1 0 1 1 0 1 0 0 0]
     [1 0 0 1 1 1 1 0 1 0 0 0 0 0 0 0 0 0 0 1 0 1 1 0 0 0 0 0 0 3 1 0 0 0]
     [0 1 0 0 0 0 0 0 0 0 0 0 0 1 1 0 0 2 1 0 2 0 0 0 1 1 1 0 0 0 0 2 0 0]
     [1 0 2 0 0 0 0 0 0 0 0 1 0 0 1 1 1 0 0 1 0 1 0 1 1 0 0 0 0 0 0 2 0 0]]
    """
    assert state.legal_action_mask[6]
    state: State = step(state, 6)
    assert state.current_player == jnp.int8(1)
    assert state._target == jnp.int8(6)
    assert state.legal_action_mask[Action.CHI_R]

    state1 = step(state, Action.CHI_R)
    assert state1.current_player == jnp.int8(1)
    assert state1._melds[1, 0] == jnp.int32(25420)

    state2 = step(state, Action.PASS)
    assert state2.current_player == jnp.int8(1)
    assert state2._melds[1, 0] == jnp.int8(0)


def test_ankan():
    key = jax.random.PRNGKey(352)
    state: State = init(key=key)
    assert state.current_player == jnp.int8(0)
    """
    [[1 2 0 0 0 0 1 0 0 0 0 1 0 1 0 0 0 0 0 0 0 2 0 0 0 0 1 0 0 1 0 4 0 0]
     [0 0 1 2 0 1 0 0 0 2 0 0 0 1 1 2 0 0 0 0 0 0 0 0 0 0 1 2 0 0 0 0 0 0]
     [0 0 0 0 1 1 0 2 0 0 0 0 1 0 0 1 0 0 0 3 0 0 0 0 1 0 0 0 0 1 0 1 1 0]
     [0 0 1 0 1 0 0 0 1 0 0 1 1 2 0 0 0 0 0 0 0 0 0 1 0 1 1 1 1 0 1 0 0 0]]
    """
    assert state.legal_action_mask[65]
    assert (state._doras == jnp.int32([28, -1, -1, -1, -1])).all()
    assert state._n_kan == jnp.int8(0)

    state: State = step(state, 65)
    assert state._melds[0, 0] == jnp.int32(4033)
    assert (state._doras == jnp.int32([28, 23, -1, -1, -1])).all()
    assert state._n_kan == jnp.int8(1)


def test_riichi():
    rng = jax.random.PRNGKey(0)
    state = State.from_json("tests/assets/mahjong/riichi_test.json")
    visualize(state, "tests/assets/mahjong/before_riichi.svg")

    assert state.current_player == jnp.int8(0)
    state: State = step(state, 9)

    assert state.legal_action_mask[Action.RIICHI]
    state: State = step(state, Action.RIICHI)
    assert not state.terminated

    N = 10
    for _ in range(N):
        rng, subkey = jax.random.split(rng)
        a = act_randomly(subkey, state.legal_action_mask)
        state: State = step(state, a)
    visualize(state, f"tests/assets/mahjong/after_riichi_{N}.svg")


def test_ron():
    state = State.from_json("tests/assets/mahjong/ron_test.json")
    visualize(state, "tests/assets/mahjong/before_ron.svg")

    assert state.current_player == jnp.int8(0)
    state: State = step(state, 30)  # 北

    assert state.legal_action_mask[Action.RON]

    state: State = step(state, Action.RON)

    assert state.terminated
    assert (
        state.rewards
        == jnp.array([-500.0, 500.0, 0.0, 0.0], dtype=jnp.float32)
    ).all()
    visualize(state, "tests/assets/mahjong/after_ron.svg")


def test_tsumo():
    state = State.from_json("tests/assets/mahjong/tsumo_test.json")
    visualize(state, "tests/assets/mahjong/before_tsumo.svg")
    assert state.current_player == jnp.int8(0)
    state: State = step(state, 30)

    assert state.legal_action_mask[Action.TSUMO]

    state: State = step(state, Action.TSUMO)

    assert state.terminated
    assert (
        state.rewards
        == jnp.array([-500.0, 1100.0, -300.0, -300.0], dtype=jnp.float32)
    ).all()
    visualize(state, "tests/assets/mahjong/after_tsumo.svg")


def test_transparent():
    rng = jax.random.PRNGKey(31)
    state = init(key=rng)
    for _ in range(65):
        rng, subkey = jax.random.split(rng)
        a = act_randomly(subkey, state.legal_action_mask)
        state: State = step(state, a)

    visualize(state, "tests/assets/mahjong/transparent.svg")


def test_json():
    import os

    rng = jax.random.PRNGKey(0)
    state = init(key=rng)
    for _ in range(50):
        rng, subkey = jax.random.split(rng)
        a = act_randomly(subkey, state.legal_action_mask)
        state: State = step(state, a)

    path = "temp.json"
    with open(path, mode="w") as f:
        f.write(state.json)

    state2 = State.from_json(path=path)
    assert state == state2
    os.remove(path)


def test_random_play():
    for i in range(10):
        rng = jax.random.PRNGKey(i)
        state = init(key=rng)

        for _ in range(70):
            rng, subkey = jax.random.split(rng)
            a = act_randomly(subkey, state.legal_action_mask)
            state: State = step(state, a)

            assert state._hand[state.current_player].sum() + jnp.count_nonzero(
                state._melds[state.current_player]
            ) * 3 in [13, 14]
            assert (0 <= state._hand).all()
            assert (state._hand <= 4).all()
            assert (0 <= state._melds).all()


# def test_api():
#    import pgx
#
#    env = pgx.make("mahjong")
#    pgx.v1_api_test(env, 1)<|MERGE_RESOLUTION|>--- conflicted
+++ resolved
@@ -204,12 +204,8 @@
 
 def test_discard():
     key = jax.random.PRNGKey(0)
-<<<<<<< HEAD
     _, key = jax.random.split(key)  # due to API update
     state = init(key=key)
-=======
-    state: State = init(key=key)
->>>>>>> a1a89531
     assert state.current_player == jnp.int8(0)
     assert state._target == jnp.int8(-1)
     assert state._deck[state._next_deck_ix] == jnp.int8(8)
