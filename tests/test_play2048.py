import jax
import jax.numpy as jnp
from pgx.play2048 import Play2048, _slide_and_merge, State

env = Play2048()
init = jax.jit(env.init)
step = jax.jit(env.step)
observe = jax.jit(env.observe)
slide_and_merge = jax.jit(_slide_and_merge)


def test_init():
    key = jax.random.PRNGKey(0)
    state = init(key=key)
    assert jnp.count_nonzero(state._board == 1) == 2
    key = jax.random.PRNGKey(2)
    state = init(key=key)
    assert state.legal_action_mask.shape == (4,)
    assert (state.legal_action_mask == jnp.bool_([1, 0, 1, 1])).all()


def test_slide_and_merge():
    line = jnp.int32([0, 2, 0, 2])
    assert (slide_and_merge(line)[0] == jnp.int32([3, 0, 0, 0])).all()

    line = jnp.int32([0, 2, 0, 1])
    assert (slide_and_merge(line)[0] == jnp.int32([2, 1, 0, 0])).all()

    line = jnp.int32([2, 2, 2, 2])
    assert (slide_and_merge(line)[0] == jnp.int32([3, 3, 0, 0])).all()

    line = jnp.int32([2, 0, 0, 2])
    assert (slide_and_merge(line)[0] == jnp.int32([3, 0, 0, 0])).all()

    line = jnp.int32([1, 4, 4, 5])
    assert (slide_and_merge(line)[0] == jnp.int32([1, 5, 5, 0])).all()

    board = jnp.int32([0, 2, 0, 2, 0, 2, 0, 2, 0, 2, 0, 2, 0, 2, 0, 2])
    board_2d = board.reshape((4, 4))
    board_2d = jax.vmap(_slide_and_merge)(board_2d)[0]
    board_1d = board_2d.ravel()
    assert (
        board_1d == jnp.int32([3, 0, 0, 0, 3, 0, 0, 0, 3, 0, 0, 0, 3, 0, 0, 0])
    ).all()


def test_step():
    key = jax.random.PRNGKey(0)
    _, key = jax.random.split(key)  # due to API update
    state = init(key)
    """
    [[0 0 0 0]
     [0 0 2 0]
     [0 0 0 0]
     [0 0 2 0]]
    """
    assert (
        state._board
        == jnp.int32([0, 0, 0, 0, 0, 0, 1, 0, 0, 0, 0, 0, 0, 0, 1, 0])
    ).all()

    key1, key2 = jax.random.split(key)
    state1 = step(state, 3, key1)  # down
    state2 = step(state, 3, key2)  # down
    assert state1._board[14] == 2
    assert state2._board[14] == 2
    assert not (state1._board == state2._board).all()


def test_legal_action():
    board = jnp.int32([0, 1, 2, 3, 2, 3, 4, 5, 3, 4, 5, 6, 4, 5, 6, 0])
    state = State(_board=board)
    state = step(state, 0, jax.random.PRNGKey(0))
    """
    [[ 2  4  8  2]
     [ 4  8 16 32]
     [ 8 16 32 64]
     [16 32 64  0]]
    """
    assert (state.legal_action_mask == jnp.bool_([0, 0, 1, 1])).all()
    assert not state.terminated
    board = jnp.int32([2, 2, 0, 0, 3, 0, 0, 0, 3, 0, 0, 0, 3, 0, 0, 0])
    state = State(_board=board)
    state = step(state, 0)
    """
    [[ 8  2  0  0]
     [ 8  0  0  0]
     [ 8  0  0  0]
     [ 8  0  0  0]]
    """
    assert (state.legal_action_mask == jnp.bool_([0, 1, 1, 1])).all()
    assert not state.terminated


def test_terminated():
    board = jnp.int32([1, 2, 3, 4, 2, 3, 4, 5, 3, 4, 5, 6, 0, 4, 5, 6])
    state = State(_board=board)
    state = step(state, 0, jax.random.PRNGKey(0))
    """
    [[ 2  4  8 16]
     [ 4  8 16 32]
     [ 8 16 32 64]
     [16 32 64  2]]
    """
    assert state.terminated


def test_observe():
    key = jax.random.PRNGKey(2)
    _, key = jax.random.split(key)  # due to API update
    state = init(key)
    """
    [[0 0 2 2]
     [0 0 0 0]
     [0 0 0 0]
     [0 0 0 0]]
    """
    obs = observe(state, 0)
    assert obs.shape == (4, 4, 31)

    assert not obs[0, 2, 0]
    assert obs[0, 2, 1]
    assert not obs[0, 2, 2]

    assert not obs[0, 3, 0]
    assert obs[0, 3, 1]
    assert not obs[0, 3, 2]


<<<<<<< HEAD
def test_random_play():
    for i in range(10):
        key = jax.random.PRNGKey(i)
        done = jnp.bool_(False)
        key, sub_key = jax.random.split(key)
        state = init(sub_key)
        while not done:
            legal_actions = jnp.where(state.legal_action_mask)[0]
            key, sub_key = jax.random.split(key)
            action = jax.random.choice(sub_key, legal_actions)
            key, sub_key = jax.random.split(key)
            state = step(state, jnp.int16(action), sub_key)
            assert (state.rewards >= 0).all()
            done = state.terminated


=======
>>>>>>> a1a89531
def test_api():
    import pgx

    env = pgx.make("2048")
    pgx.v1_api_test(env, 10)<|MERGE_RESOLUTION|>--- conflicted
+++ resolved
@@ -127,25 +127,6 @@
     assert not obs[0, 3, 2]
 
 
-<<<<<<< HEAD
-def test_random_play():
-    for i in range(10):
-        key = jax.random.PRNGKey(i)
-        done = jnp.bool_(False)
-        key, sub_key = jax.random.split(key)
-        state = init(sub_key)
-        while not done:
-            legal_actions = jnp.where(state.legal_action_mask)[0]
-            key, sub_key = jax.random.split(key)
-            action = jax.random.choice(sub_key, legal_actions)
-            key, sub_key = jax.random.split(key)
-            state = step(state, jnp.int16(action), sub_key)
-            assert (state.rewards >= 0).all()
-            done = state.terminated
-
-
-=======
->>>>>>> a1a89531
 def test_api():
     import pgx
 
