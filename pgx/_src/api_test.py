--- conflicted
+++ resolved
@@ -68,14 +68,9 @@
 
         while True:
             rng, subkey = jax.random.split(rng)
-<<<<<<< HEAD
-            action = act_randomly(subkey, state)
+            action = act_randomly(subkey, state.legal_action_mask)
             rng, subkey = jax.random.split(rng)
             state = step(state, action, subkey)
-=======
-            action = act_randomly(subkey, state.legal_action_mask)
-            state = step(state, action)
->>>>>>> a1a89531
             assert (
                 state._step_count == curr_steps + 1
             ), f"{state._step_count}, {curr_steps}"
@@ -111,15 +106,10 @@
         state = init(keys)
         while not state.terminated.all():
             rng, subkey = jax.random.split(rng)
-<<<<<<< HEAD
-            action = act_randomly(subkey, state)
+            action = act_randomly(subkey, state.legal_action_mask)
             rng, subkey = jax.random.split(rng)
             keys = jax.random.split(subkey, batch_size)
             state = step(state, action, keys)
-=======
-            action = act_randomly(subkey, state.legal_action_mask)
-            state = step(state, action)
->>>>>>> a1a89531
 
     # check visualization
     filename = "/tmp/tmp.svg"
