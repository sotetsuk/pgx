# Copyright 2023 The Pgx Authors. All Rights Reserved.
#
# Licensed under the Apache License, Version 2.0 (the "License");
# you may not use this file except in compliance with the License.
# You may obtain a copy of the License at
#
#     http://www.apache.org/licenses/LICENSE-2.0
#
# Unless required by applicable law or agreed to in writing, software
# distributed under the License is distributed on an "AS IS" BASIS,
# WITHOUT WARRANTIES OR CONDITIONS OF ANY KIND, either express or implied.
# See the License for the specific language governing permissions and
# limitations under the License.

from typing import NamedTuple, Optional

import jax
import jax.numpy as jnp
from jax import Array

from pgx._src.games.chess_utils import (  # type: ignore
    BETWEEN,
    CAN_MOVE,
    INIT_LEGAL_ACTION_MASK,
<<<<<<< HEAD
=======
    INIT_POSSIBLE_PIECE_POSITIONS,
    LEGAL_DEST,
    LEGAL_DEST_ANY,
>>>>>>> ccf96203
    PLANE_MAP,
    TO_MAP,
    ZOBRIST_BOARD,
    ZOBRIST_CASTLING_KING,
    ZOBRIST_CASTLING_QUEEN,
    ZOBRIST_EN_PASSANT,
    ZOBRIST_SIDE,
)

INIT_ZOBRIST_HASH = jnp.uint32([1172276016, 1112364556])
MAX_TERMINATION_STEPS = 512  # from AZ paper

TRUE = jnp.bool_(True)
FALSE = jnp.bool_(False)

EMPTY = jnp.int32(0)
PAWN = jnp.int32(1)
KNIGHT = jnp.int32(2)
BISHOP = jnp.int32(3)
ROOK = jnp.int32(4)
QUEEN = jnp.int32(5)
KING = jnp.int32(6)
# OPP_PAWN = -1
# OPP_KNIGHT = -2
# OPP_BISHOP = -3
# OPP_ROOK = -4
# OPP_QUEEN = -5
# OPP_KING = -6


# board index (white view)
# 8  7 15 23 31 39 47 55 63
# 7  6 14 22 30 38 46 54 62
# 6  5 13 21 29 37 45 53 61
# 5  4 12 20 28 36 44 52 60
# 4  3 11 19 27 35 43 51 59
# 3  2 10 18 26 34 42 50 58
# 2  1  9 17 25 33 41 49 57
# 1  0  8 16 24 32 40 48 56
#    a  b  c  d  e  f  g  h
# board index (flipped black view)
# 8  0  8 16 24 32 40 48 56
# 7  1  9 17 25 33 41 49 57
# 6  2 10 18 26 34 42 50 58
# 5  3 11 19 27 35 43 51 59
# 4  4 12 20 28 36 44 52 60
# 3  5 13 21 29 37 45 53 61
# 2  6 14 22 30 38 46 54 62
# 1  7 15 23 31 39 47 55 63
#    a  b  c  d  e  f  g  h
# fmt: off
INIT_BOARD = jnp.int32([
    4, 1, 0, 0, 0, 0, -1, -4,
    2, 1, 0, 0, 0, 0, -1, -2,
    3, 1, 0, 0, 0, 0, -1, -3,
    5, 1, 0, 0, 0, 0, -1, -5,
    6, 1, 0, 0, 0, 0, -1, -6,
    3, 1, 0, 0, 0, 0, -1, -3,
    2, 1, 0, 0, 0, 0, -1, -2,
    4, 1, 0, 0, 0, 0, -1, -4
])
# fmt: on

# Action
# 0 ... 9 = underpromotions
# plane // 3 == 0: rook
# plane // 3 == 1: bishop
# plane // 3 == 2: knight
# plane % 3 == 0: forward
# plane % 3 == 1: right
# plane % 3 == 2: left
# 51                   22                   50
#    52                21                49
#       53             20             48
#          54          19          47
#             55       18       46
#                56    17    45
#                   57 16 44
# 23 24 25 26 27 28 29  X 30 31 32 33 34 35 36
#                   43 15 58
#                42    14    59
#             41       13       60
#          40          12          61
#       39             11             62
#    38                10                64
# 37                    9                   64


class GameState(NamedTuple):
    turn: Array = jnp.int32(0)
    board: Array = INIT_BOARD  # From top left. like FEN
    # (curr, opp) Flips every turn
    can_castle_queen_side: Array = jnp.ones(2, dtype=jnp.bool_)
    can_castle_king_side: Array = jnp.ones(2, dtype=jnp.bool_)
    en_passant: Array = jnp.int32(-1)  # En passant target. Flips.
    # # of moves since the last piece capture or pawn move
    halfmove_count: Array = jnp.int32(0)
    fullmove_count: Array = jnp.int32(1)  # increase every black move
    zobrist_hash: Array = INIT_ZOBRIST_HASH
    hash_history: Array = jnp.zeros((MAX_TERMINATION_STEPS + 1, 2), dtype=jnp.uint32).at[0].set(INIT_ZOBRIST_HASH)
    board_history: Array = jnp.zeros((8, 64), dtype=jnp.int32).at[0, :].set(INIT_BOARD)
    # index to possible piece positions for speeding up. Flips every turn.
    legal_action_mask: Array = INIT_LEGAL_ACTION_MASK
    step_count: Array = jnp.int32(0)


class Action(NamedTuple):
    from_: Array = jnp.int32(-1)
    to: Array = jnp.int32(-1)
    underpromotion: Array = jnp.int32(-1)  # 0: rook, 1: bishop, 2: knight

    @staticmethod
    def _from_label(label: Array):
        """We use AlphaZero style label with channel-last representation: (8, 8, 73)

          73 = queen moves (56) + knight moves (8) + underpromotions (3 * 3)

        Note: this representation is reported as

        > We also tried using a flat distribution over moves for chess and shogi;
        > the final result was almost identical although training was slightly slower.

        Flat representation may have 1858 actions (= 1792 normal moves + (7 + 7 + 8) * 3 underpromotions)

        Also see
          - https://github.com/LeelaChessZero/lc0/issues/637
          - https://github.com/LeelaChessZero/lc0/pull/712
        """
        from_, plane = label // 73, label % 73
        return Action(  # type: ignore
            from_=from_,
            to=TO_MAP[from_, plane],  # -1 if impossible move
            underpromotion=jax.lax.select(plane >= 9, jnp.int32(-1), jnp.int32(plane // 3)),
        )

    def _to_label(self):
        plane = PLANE_MAP[self.from_, self.to]
        # plane = jax.lax.select(self.underpromotion >= 0, ..., plane)
        return jnp.int32(self.from_) * 73 + jnp.int32(plane)


class Game:
    def init(self) -> GameState:
        return GameState()

    def step(self, state: GameState, action: Array) -> GameState:
        a = Action._from_label(action)
        state = _update_zobrist_hash(state, a)

        hash_ = state.zobrist_hash
        hash_ ^= _hash_castling_en_passant(state)

        state = _apply_move(state, a)
        state = _flip(state)

        hash_ ^= _hash_castling_en_passant(state)
        state = state._replace(zobrist_hash=hash_)

        state = _update_history(state)
        state = state._replace(legal_action_mask=_legal_action_mask(state))
        state = state._replace(step_count=state.step_count + 1)
        return state

    def observe(self, state: GameState, color: Optional[Array] = None) -> Array:
        if color is None:
            color = state.turn
        ones = jnp.ones((1, 8, 8), dtype=jnp.float32)

        def make(i):
            board = _rotate(state.board_history[i].reshape((8, 8)))

            def piece_feat(p):
                return (board == p).astype(jnp.float32)

            my_pieces = jax.vmap(piece_feat)(jnp.arange(1, 7))
            opp_pieces = jax.vmap(piece_feat)(-jnp.arange(1, 7))

            h = state.hash_history[i, :]
            rep = (state.hash_history == h).all(axis=1).sum() - 1
            rep = jax.lax.select((h == 0).all(), 0, rep)
            rep0 = ones * (rep == 0)
            rep1 = ones * (rep >= 1)
            return jnp.vstack([my_pieces, opp_pieces, rep0, rep1])

        board_feat = jax.vmap(make)(jnp.arange(8)).reshape(-1, 8, 8)
        color = color * ones
        total_move_cnt = (state.step_count / MAX_TERMINATION_STEPS) * ones
        my_queen_side_castling_right = ones * state.can_castle_queen_side[0]
        my_king_side_castling_right = ones * state.can_castle_king_side[0]
        opp_queen_side_castling_right = ones * state.can_castle_queen_side[1]
        opp_king_side_castling_right = ones * state.can_castle_king_side[1]
        no_prog_cnt = (state.halfmove_count.astype(jnp.float32) / 100.0) * ones
        return jnp.vstack(
            [
                board_feat,
                color,
                total_move_cnt,
                my_queen_side_castling_right,
                my_king_side_castling_right,
                opp_queen_side_castling_right,
                opp_king_side_castling_right,
                no_prog_cnt,
            ]
        ).transpose((1, 2, 0))

    def legal_action_mask(self, state: GameState) -> Array:
        return state.legal_action_mask

    def is_terminal(self, state: GameState) -> Array:
        terminated = ~state.legal_action_mask.any()
        terminated |= state.halfmove_count >= 100
        terminated |= has_insufficient_pieces(state)
        rep = (state.hash_history == state.zobrist_hash).all(axis=1).sum() - 1
        terminated |= rep >= 2
        terminated |= MAX_TERMINATION_STEPS <= state.step_count
        return terminated

    def rewards(self, state: GameState) -> Array:
        is_checkmate = (~state.legal_action_mask.any()) & _is_checked(state)
        # fmt: off
        return jax.lax.select(
            is_checkmate,
            jnp.ones(2, dtype=jnp.float32).at[state.turn].set(-1),
            jnp.zeros(2, dtype=jnp.float32),
        )
        # fmt: on


def _update_history(state: GameState):
    # board history
    board_history = jnp.roll(state.board_history, 64)
    board_history = board_history.at[0].set(state.board)
    state = state._replace(board_history=board_history)
    # hash hist
    hash_hist = jnp.roll(state.hash_history, 2)
    hash_hist = hash_hist.at[0].set(state.zobrist_hash)
    state = state._replace(hash_history=hash_hist)
    return state


def has_insufficient_pieces(state: GameState):
    # Uses the same condition as OpenSpiel.
    # See https://github.com/deepmind/open_spiel/blob/master/open_spiel/games/chess/chess_board.cc#L724
    num_pieces = (state.board != EMPTY).sum()
    num_pawn_rook_queen = ((jnp.abs(state.board) >= ROOK) | (jnp.abs(state.board) == PAWN)).sum() - 2  # two kings
    num_bishop = (jnp.abs(state.board) == 3).sum()
    coords = jnp.arange(64).reshape((8, 8))
    # [ 0  2  4  6 16 18 20 22 32 34 36 38 48 50 52 54 9 11 13 15 25 27 29 31 41 43 45 47 57 59 61 63]
    black_coords = jnp.hstack((coords[::2, ::2].ravel(), coords[1::2, 1::2].ravel()))
    num_bishop_on_black = (jnp.abs(state.board[black_coords]) == BISHOP).sum()
    is_insufficient = FALSE
    # King vs King
    is_insufficient |= num_pieces <= 2
    # King + X vs King. X == KNIGHT or BISHOP
    is_insufficient |= (num_pieces == 3) & (num_pawn_rook_queen == 0)
    # King + Bishop* vs King + Bishop* (Bishops are on same color tile)
    is_bishop_all_on_black = num_bishop_on_black == num_bishop
    is_bishop_all_on_white = num_bishop_on_black == 0
    is_insufficient |= (num_pieces == num_bishop + 2) & (is_bishop_all_on_black | is_bishop_all_on_white)

    return is_insufficient


def _apply_move(state: GameState, a: Action) -> GameState:
    # apply move action
    piece = state.board[a.from_]
    # en passant
    is_en_passant = (state.en_passant >= 0) & (piece == PAWN) & (state.en_passant == a.to)
    removed_pawn_pos = a.to - 1
    state = state._replace(
        board=state.board.at[removed_pawn_pos].set(jax.lax.select(is_en_passant, EMPTY, state.board[removed_pawn_pos]))
    )
    state = state._replace(
        en_passant=jax.lax.select(
            (piece == PAWN) & (jnp.abs(a.to - a.from_) == 2),
            jnp.int32((a.to + a.from_) // 2),
            jnp.int32(-1),
        )
    )
    # update counters
    captured = (state.board[a.to] < 0) | (is_en_passant)
    state = state._replace(
        halfmove_count=jax.lax.select(captured | (piece == PAWN), 0, state.halfmove_count + 1),
        fullmove_count=state.fullmove_count + jnp.int32(state.turn == 1),
    )
    # castling
    # Whether castling is possible or not is not checked here.
    # We assume that if castling is not possible, it is filtered out.
    # left
    state = state._replace(
        board=jax.lax.cond(
            (piece == KING) & (a.from_ == 32) & (a.to == 16),
            lambda: state.board.at[0].set(EMPTY).at[24].set(ROOK),
            lambda: state.board,
        ),
    )
    # right
    state = state._replace(
        board=jax.lax.cond(
            (piece == KING) & (a.from_ == 32) & (a.to == 48),
            lambda: state.board.at[56].set(EMPTY).at[40].set(ROOK),
            lambda: state.board,
        ),
    )
    # update my can_castle_xxx_side
    state = state._replace(
        can_castle_queen_side=state.can_castle_queen_side.at[0].set(
            jax.lax.select(
                (a.from_ == 32) | (a.from_ == 0),
                FALSE,
                state.can_castle_queen_side[0],
            )
        ),
        can_castle_king_side=state.can_castle_king_side.at[0].set(
            jax.lax.select(
                (a.from_ == 32) | (a.from_ == 56),
                FALSE,
                state.can_castle_king_side[0],
            )
        ),
    )
    # update opp can_castle_xxx_side
    state = state._replace(
        can_castle_queen_side=state.can_castle_queen_side.at[1].set(
            jax.lax.select(
                (a.to == 7),
                FALSE,
                state.can_castle_queen_side[1],
            )
        ),
        can_castle_king_side=state.can_castle_king_side.at[1].set(
            jax.lax.select(
                (a.to == 63),
                FALSE,
                state.can_castle_king_side[1],
            )
        ),
    )
    # promotion to queen
    piece = jax.lax.select(
        piece == PAWN & (a.from_ % 8 == 6) & (a.underpromotion < 0),
        QUEEN,
        piece,
    )
    # underpromotion
    piece = jax.lax.select(
        a.underpromotion < 0,
        piece,
        jnp.int32([ROOK, BISHOP, KNIGHT])[a.underpromotion],
    )
    # actually move
    state = state._replace(board=state.board.at[a.from_].set(EMPTY).at[a.to].set(piece))  # type: ignore
    return state


def _flip_pos(x):
    """
    >>> _flip_pos(jnp.int32(34))
    Array(37, dtype=int32)
    >>> _flip_pos(jnp.int32(37))
    Array(34, dtype=int32)
    >>> _flip_pos(jnp.int32(-1))
    Array(-1, dtype=int32)
    """
    return jax.lax.select(x == -1, x, (x // 8) * 8 + (7 - (x % 8)))


def _rotate(board):
    return jnp.rot90(board, k=1)


def _flip(state: GameState) -> GameState:
    return state._replace(
        board=-jnp.flip(state.board.reshape(8, 8), axis=1).flatten(),
        turn=(state.turn + 1) % 2,
        en_passant=_flip_pos(state.en_passant),
        can_castle_queen_side=state.can_castle_queen_side[::-1],
        can_castle_king_side=state.can_castle_king_side[::-1],
        board_history=-jnp.flip(state.board_history.reshape(-1, 8, 8), axis=-1).reshape(-1, 64),
    )


def _legal_action_mask(state: GameState) -> Array:
    @jax.vmap
    def legal_norml_moves(from_):
        piece = state.board[from_]

        @jax.vmap
        def legal_label(to):
            a = Action(from_=from_, to=to)
            ok = (from_ >= 0) & (piece > 0) & (to >= 0) & _is_pseudo_legal(state, a)
            return jax.lax.select(ok, a._to_label(), -1)

        return legal_label(LEGAL_DEST[piece, from_])

    def legal_underpromotions(mask):
        # from_ = 6 14 22 30 38 46 54 62
        # plane = 0 ... 8
        @jax.vmap
        def make_labels(from_):
            return from_ * 73 + jnp.arange(9)

        labels = make_labels(jnp.int32([6, 14, 22, 30, 38, 46, 54, 62])).flatten()

        @jax.vmap
        def legal_labels(label):
            a = Action._from_label(label)
            ok = (state.board[a.from_] == PAWN) & (a.to >= 0)
            ok &= mask[Action(from_=a.from_, to=a.to)._to_label()]
            return jax.lax.select(ok, label, -1)

        ok_labels = legal_labels(labels)
        return ok_labels.flatten()

    def legal_en_passants():
        to = state.en_passant

        @jax.vmap
        def legal_labels(from_):
            ok = (from_ >= 0) & (from_ < 64) & (to >= 0) & (state.board[from_] == PAWN) & (state.board[to - 1] == -PAWN)
            a = Action(from_=from_, to=to)
            return jax.lax.select(ok, a._to_label(), -1)

        return legal_labels(jnp.int32([to - 9, to + 7]))

    @jax.vmap
    def is_not_checked(label):
        a = Action._from_label(label)
        return ~_is_checked(_apply_move(state, a))

    # normal move and en passant
    possible_piece_positions = jnp.nonzero(state.board > 0, size=16, fill_value=-1)[0].astype(jnp.int32)
    a1 = legal_norml_moves(possible_piece_positions).flatten()
    a2 = legal_en_passants()
    actions = jnp.hstack((a1, a2))  # include -1
    actions = jnp.where(is_not_checked(actions), actions, -1)

    # +1 is to avoid setting True to the last element
    mask = jnp.zeros(64 * 73 + 1, dtype=jnp.bool_)
    mask = mask.at[actions].set(TRUE)

    # castling
    b = state.board
    can_castle_queen_side = state.can_castle_queen_side[0]
    can_castle_queen_side &= (b[0] == ROOK) & (b[8] == EMPTY) & (b[16] == EMPTY) & (b[24] == EMPTY) & (b[32] == KING)
    can_castle_king_side = state.can_castle_king_side[0]
    can_castle_king_side &= (b[32] == KING) & (b[40] == EMPTY) & (b[48] == EMPTY) & (b[56] == ROOK)
    not_checked = ~jax.vmap(_is_attacked, in_axes=(None, 0))(state, jnp.int32([16, 24, 32, 40, 48]))
    mask = mask.at[2364].set(mask[2364] | (can_castle_queen_side & not_checked[:3].all()))
    mask = mask.at[2367].set(mask[2367] | (can_castle_king_side & not_checked[2:].all()))

    # set underpromotions
    actions = legal_underpromotions(mask)
    mask = mask.at[actions].set(TRUE)

    return mask[:-1]


def _is_attacked(state: GameState, pos):
    @jax.vmap
    def can_move(to):
        ok = (to >= 0) & (state.board[to] < 0)  # should be opponent's
        piece = jnp.abs(state.board[to])
        ok &= CAN_MOVE[piece, pos, to]
        between_ixs = BETWEEN[pos, to]
        ok &= ((between_ixs < 0) | (state.board[between_ixs] == EMPTY)).all()
        # For pawn, it should be the forward diagonal direction
        ok &= ~((piece == PAWN) & ((to % 8) < (pos % 8)))  # should move forward
        ok &= ~((piece == PAWN) & (to // 8 == pos // 8))  # should move diagnally to capture the king
        return ok

    return can_move(LEGAL_DEST_ANY[pos, :]).any()


def _is_checked(state: GameState):
    """True if possible to capture the opponent king"""
    king_pos = jnp.argmin(jnp.abs(state.board - KING))
    return _is_attacked(state, king_pos)


def _is_pseudo_legal(state: GameState, a: Action):
    piece = state.board[a.from_]
    ok = (piece >= 0) & (state.board[a.to] <= 0)
    ok &= CAN_MOVE[piece, a.from_, a.to]
    between_ixs = BETWEEN[a.from_, a.to]
    ok &= ((between_ixs < 0) | (state.board[between_ixs] == EMPTY)).all()
    # filter pawn move
    ok &= ~((piece == PAWN) & ((a.to % 8) < (a.from_ % 8)))  # should move forward
    ok &= ~(
        (piece == PAWN) & (jnp.abs(a.to - a.from_) <= 2) & (state.board[a.to] < 0)
    )  # cannot move up if occupied by opponent
    ok &= ~(
        (piece == PAWN) & (jnp.abs(a.to - a.from_) > 2) & (state.board[a.to] >= 0)
    )  # cannot move diagnally without capturing
    return (a.to >= 0) & ok


def _zobrist_hash(state: GameState) -> Array:
    """
    >>> state = GameState()
    >>> _zobrist_hash(state)
    Array([1172276016, 1112364556], dtype=uint32)
    """
    hash_ = jnp.zeros(2, dtype=jnp.uint32)
    hash_ = jax.lax.select(state.turn == 0, hash_, hash_ ^ ZOBRIST_SIDE)
    board = jax.lax.select(state.turn == 0, state.board, _flip(state).board)

    def xor(i, h):
        # 0, ..., 12 (white pawn, ..., black king)
        piece = board[i] + 6
        return h ^ ZOBRIST_BOARD[i, piece]

    hash_ = jax.lax.fori_loop(0, 64, xor, hash_)
    hash_ ^= _hash_castling_en_passant(state)
    return hash_


def _hash_castling_en_passant(state: GameState):
    # we don't take care side (turn) as it's already taken into account in hash
    zero = jnp.uint32([0, 0])
    hash_ = zero
    hash_ ^= jax.lax.select(state.can_castle_queen_side[0], ZOBRIST_CASTLING_QUEEN[0], zero)
    hash_ ^= jax.lax.select(state.can_castle_queen_side[1], ZOBRIST_CASTLING_QUEEN[1], zero)
    hash_ ^= jax.lax.select(state.can_castle_king_side[0], ZOBRIST_CASTLING_KING[0], zero)
    hash_ ^= jax.lax.select(state.can_castle_king_side[1], ZOBRIST_CASTLING_KING[1], zero)
    hash_ ^= ZOBRIST_EN_PASSANT[state.en_passant]
    return hash_


def _update_zobrist_hash(state: GameState, action: Action) -> GameState:
    # do NOT take into account
    #  - en passant, and
    #  - castling
    hash_ = state.zobrist_hash
    source_piece = state.board[action.from_]
    source_piece = jax.lax.select(state.turn == 0, source_piece + 6, (source_piece * -1) + 6)
    destination_piece = state.board[action.to]
    destination_piece = jax.lax.select(state.turn == 0, destination_piece + 6, (destination_piece * -1) + 6)
    from_ = jax.lax.select(state.turn == 0, action.from_, _flip_pos(action.from_))
    to = jax.lax.select(state.turn == 0, action.to, _flip_pos(action.to))
    hash_ ^= ZOBRIST_BOARD[from_, source_piece]  # Remove the piece from source
    hash_ ^= ZOBRIST_BOARD[from_, 6]  # Make source empty
    hash_ ^= ZOBRIST_BOARD[to, destination_piece]  # Remove the piece at target pos (including empty)

    # promotion to queen
    piece = state.board[action.from_]
    source_piece = jax.lax.select(
        (piece == PAWN) & (action.from_ % 8 == 6) & (action.underpromotion < 0),
        jax.lax.select(state.turn == 0, QUEEN + 6, (QUEEN * -1) + 6),
        source_piece,
    )

    # underpromotion
    source_piece = jax.lax.select(
        action.underpromotion >= 0,
        jax.lax.select(
            state.turn == 0,
            source_piece + 3 - action.underpromotion,
            source_piece - (3 - action.underpromotion),
        ),
        source_piece,
    )

    hash_ ^= ZOBRIST_BOARD[to, source_piece]  # Put the piece to the target pos

    # en_passant
    is_en_passant = (state.en_passant >= 0) & (piece == PAWN) & (state.en_passant == action.to)
    removed_pawn_pos = action.to - 1
    removed_pawn_pos = jax.lax.select(state.turn == 0, removed_pawn_pos, _flip_pos(removed_pawn_pos))
    opp_pawn = jax.lax.select(state.turn == 0, (PAWN * -1) + 6, PAWN + 6)
    hash_ ^= jax.lax.select(
        is_en_passant,
        ZOBRIST_BOARD[removed_pawn_pos, opp_pawn],
        jnp.uint32([0, 0]),
    )  # Remove the pawn
    hash_ ^= jax.lax.select(is_en_passant, ZOBRIST_BOARD[removed_pawn_pos, 6], jnp.uint32([0, 0]))  # empty

    hash_ ^= ZOBRIST_SIDE
    return state._replace(  # type: ignore
        zobrist_hash=hash_,
    )<|MERGE_RESOLUTION|>--- conflicted
+++ resolved
@@ -22,12 +22,8 @@
     BETWEEN,
     CAN_MOVE,
     INIT_LEGAL_ACTION_MASK,
-<<<<<<< HEAD
-=======
-    INIT_POSSIBLE_PIECE_POSITIONS,
     LEGAL_DEST,
     LEGAL_DEST_ANY,
->>>>>>> ccf96203
     PLANE_MAP,
     TO_MAP,
     ZOBRIST_BOARD,
