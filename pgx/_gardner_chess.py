import jax
import jax.numpy as jnp
from pgx._src.gardner_chess_utils import PLANE_MAP, TO_MAP

import pgx.v1 as v1
from pgx._src.gardner_chess_utils import PLANE_MAP, TO_MAP
from pgx._src.struct import dataclass

TRUE = jnp.bool_(True)
FALSE = jnp.bool_(False)

# board index (white view)
# 5  4  9 14 19 24
# 4  3  8 13 18 23
# 3  2  7 12 17 22
# 2  1  6 11 16 21
# 1  0  5 10 15 20
#    a  b  c  d  e
# board index (flipped black view)
# 5  0  5 10 15 20
# 4  1  6 11 16 21
# 3  2  7 12 17 22
# 2  3  8 13 18 23
# 1  4  9 14 19 24
#    a  b  c  d  e
# fmt: off
INIT_BOARD = jnp.int8([
    4, 1, 0, -1, -4,
    2, 1, 0, -1, -2,
    3, 1, 0, -1, -3,
    5, 1, 0, -1, -5,
    6, 1, 0, -1, -6,
])
# fmt: on


@dataclass
class State(v1.State):
    current_player: jnp.ndarray = jnp.int8(0)
    rewards: jnp.ndarray = jnp.float32([0.0, 0.0])
    terminated: jnp.ndarray = FALSE
    truncated: jnp.ndarray = FALSE
    legal_action_mask: jnp.ndarray = jnp.ones(1)  # TODO: fix me
    observation: jnp.ndarray = jnp.zeros((8, 8, 19), dtype=jnp.float32)
    _rng_key: jax.random.KeyArray = jax.random.PRNGKey(0)
    _step_count: jnp.ndarray = jnp.int32(0)
    # --- Chess specific ---
    _turn: jnp.ndarray = jnp.int8(0)
    _board: jnp.ndarray = INIT_BOARD  # 左上からFENと同じ形式で埋めていく
    # # of moves since the last piece capture or pawn move
    _halfmove_count: jnp.ndarray = jnp.int32(0)
    _fullmove_count: jnp.ndarray = jnp.int32(1)  # increase every black move
    _zobrist_hash: jnp.ndarray = jnp.uint32([1429435994, 901419182])
    _hash_history: jnp.ndarray = (
        jnp.zeros((1001, 2), dtype=jnp.uint32)
        .at[0]
        .set(jnp.uint32([1429435994, 901419182]))
    )

    @staticmethod
    def _from_fen(fen: str):
        return _from_fen(fen)

    def _to_fen(self) -> str:
        return _to_fen(self)

<<<<<<< HEAD
=======

# Action
# 0 ... 9 = underpromotions
# plane // 3 == 0: rook
# plane // 3 == 1: bishop
# plane // 3 == 2: knight
# plane % 3 == 0: forward
# plane % 3 == 1: right
# plane % 3 == 2: left
# 33          16          32
#    34       15       31
#       35 44 14 48 30
#       42 36 13 29 46
# 17 18 19 20  X 21 22 23 24
#       41 28 12 37 45
#       27 43 11 47 38
#    26       10       39
# 25           9          40
@dataclass
class Action:
    from_: jnp.ndarray = jnp.int8(-1)
    to: jnp.ndarray = jnp.int8(-1)
    underpromotion: jnp.ndarray = jnp.int8(-1)  # 0: rook, 1: bishop, 2: knight

>>>>>>> 627d4283
    @property
    def env_id(self) -> v1.EnvId:
        return "gardner_chess"

<<<<<<< HEAD

# Action
# 0 ... 9 = underpromotions
# plane // 3 == 0: rook
# plane // 3 == 1: bishop
# plane // 3 == 2: knight
# plane % 3 == 0: forward
# plane % 3 == 1: right
# plane % 3 == 2: left
# 33          16          32
#    34       15       31
#       35 44 14 48 30
#       42 36 13 29 46
# 17 18 19 20  X 21 22 23 24
#       41 28 12 37 45
#       27 43 11 47 38
#    26       10       39
# 25           9          40
@dataclass
class Action:
    from_: jnp.ndarray = jnp.int8(-1)
    to: jnp.ndarray = jnp.int8(-1)
    underpromotion: jnp.ndarray = jnp.int8(-1)  # 0: rook, 1: bishop, 2: knight

=======
>>>>>>> 627d4283
    @staticmethod
    def _from_label(label: jnp.ndarray):
        """We use AlphaZero style label with channel-last representation: (5, 5, 49)

        49 = queen moves (32) + knight moves (8) + underpromotions (3 * 3)
        """
        from_, plane = label // 49, label % 49
        return Action(  # type: ignore
            from_=from_,
            to=TO_MAP[from_, plane],  # -1 if impossible move
            underpromotion=jax.lax.select(
                plane >= 9, jnp.int8(-1), jnp.int8(plane // 3)
            ),
        )

    def _to_label(self):
        plane = PLANE_MAP[self.from_, self.to]
        # plane = jax.lax.select(self.underpromotion >= 0, ..., plane)
        return jnp.int32(self.from_) * 73 + jnp.int32(plane)


def _flip_pos(x):
    """
    >>> _flip_pos(jnp.int8(0))
    Array(4, dtype=int8)
    >>> _flip_pos(jnp.int8(4))
    Array(0, dtype=int8)
    >>> _flip_pos(jnp.int8(-1))
    Array(-1, dtype=int8)
    """
    return jax.lax.select(x == -1, x, (x // 5) * 5 + (4 - (x % 5)))


def _flip(state: State) -> State:
    return state.replace(  # type: ignore
        current_player=(state.current_player + 1) % 2,
        _board=-jnp.flip(state._board.reshape(5, 5), axis=1).flatten(),
        _turn=(state._turn + 1) % 2,
    )


def _rotate(board):
    return jnp.rot90(board, k=1)


def _from_fen(fen: str):
    """Restore state from FEN

    >>> state = _from_fen("rnbqk/ppppp/5/PPPPP/RNBQK w - - 0 1")
    >>> _rotate(state._board.reshape(5, 5))
    Array([[-4, -2, -3, -5, -6],
           [-1, -1, -1, -1, -1],
           [ 0,  0,  0,  0,  0],
           [ 1,  1,  1,  1,  1],
           [ 4,  2,  3,  5,  6]], dtype=int8)
    >>> state = _from_fen("bbkqr/Ppppp/5/1PPP1/RNBQK b - - 0 1")
    >>> _rotate(state._board.reshape(5, 5))
    Array([[-4, -2, -3, -5, -6],
           [ 0, -1, -1, -1,  0],
           [ 0,  0,  0,  0,  0],
           [-1,  1,  1,  1,  1],
           [ 3,  3,  6,  5,  4]], dtype=int8)
    """
    board, turn, castling, en_passant, halfmove_cnt, fullmove_cnt = fen.split()
    arr = []
    for line in board.split("/"):
        for c in line:
            if str.isnumeric(c):
                for _ in range(int(c)):
                    arr.append(0)
            else:
                ix = "pnbrqk".index(str.lower(c)) + 1
                if str.islower(c):
                    ix *= -1
                arr.append(ix)
    mat = jnp.int8(arr).reshape(5, 5)
    if turn == "b":
        mat = -jnp.flip(mat, axis=0)
    state = State(  # type: ignore
        _board=jnp.rot90(mat, k=3).flatten(),
        _turn=jnp.int8(0) if turn == "w" else jnp.int8(1),
        _halfmove_count=jnp.int32(halfmove_cnt),
        _fullmove_count=jnp.int32(fullmove_cnt),
    )
    return state


def _to_fen(state: State):
    """Convert state into FEN expression.

    - ポーン:P ナイト:N ビショップ:B ルーク:R クイーン:Q キング:K
    - 先手の駒は大文字、後手の駒は小文字で表現
    - 空白の場合、連続する空白の数を入れて次の駒にシフトする。P空空空RならP3R
    - 左上から開始して右に見ていく
    - 段が変わるときは/を挿入
    - 盤面の記入が終わったら手番（w/b）
    - キャスリングの可否。できる場合はQまたはqを先後それぞれ書く(キングサイドのキャスリングは不可)。全部不可なら-
    - アンパッサン可能な位置。ポーンが2マス動いた場合はそのポーンが通過した位置を記録
    - 最後にポーンの移動および駒取りが発生してからの手数と通常の手数

    >>> s = State()
    >>> _to_fen(s)
    'rnbqk/ppppp/5/PPPPP/RNBQK w - - 0 1'
    >>> _to_fen(_from_fen("bbkqr/Ppppp/5/1PPP1/RNBQK b - - 0 1"))
    'bbkqr/Ppppp/5/1PPP1/RNBQK b - - 0 1'
    """
    pb = jnp.rot90(state._board.reshape(5, 5), k=1)
    if state._turn == 1:
        pb = -jnp.flip(pb, axis=0)
    fen = ""
    # 盤面
    for i in range(5):
        space_length = 0
        for j in range(5):
            piece = pb[i, j]
            if piece == 0:
                space_length += 1
            elif space_length != 0:
                fen += str(space_length)
                space_length = 0
            if piece != 0:
                if piece > 0:
                    fen += "PNBRQK"[piece - 1]
                else:
                    fen += "pnbrqk"[-piece - 1]
        if space_length != 0:
            fen += str(space_length)
        if i != 4:
            fen += "/"
        else:
            fen += " "
    # 手番
    fen += "w " if state._turn == 0 else "b "
    # キャスリング、アンパッサン(なし)
    fen += "- - "
    fen += str(state._halfmove_count.item())
    fen += " "
    fen += str(state._fullmove_count.item())
    return fen<|MERGE_RESOLUTION|>--- conflicted
+++ resolved
@@ -64,8 +64,6 @@
     def _to_fen(self) -> str:
         return _to_fen(self)
 
-<<<<<<< HEAD
-=======
 
 # Action
 # 0 ... 9 = underpromotions
@@ -89,39 +87,6 @@
     from_: jnp.ndarray = jnp.int8(-1)
     to: jnp.ndarray = jnp.int8(-1)
     underpromotion: jnp.ndarray = jnp.int8(-1)  # 0: rook, 1: bishop, 2: knight
-
->>>>>>> 627d4283
-    @property
-    def env_id(self) -> v1.EnvId:
-        return "gardner_chess"
-
-<<<<<<< HEAD
-
-# Action
-# 0 ... 9 = underpromotions
-# plane // 3 == 0: rook
-# plane // 3 == 1: bishop
-# plane // 3 == 2: knight
-# plane % 3 == 0: forward
-# plane % 3 == 1: right
-# plane % 3 == 2: left
-# 33          16          32
-#    34       15       31
-#       35 44 14 48 30
-#       42 36 13 29 46
-# 17 18 19 20  X 21 22 23 24
-#       41 28 12 37 45
-#       27 43 11 47 38
-#    26       10       39
-# 25           9          40
-@dataclass
-class Action:
-    from_: jnp.ndarray = jnp.int8(-1)
-    to: jnp.ndarray = jnp.int8(-1)
-    underpromotion: jnp.ndarray = jnp.int8(-1)  # 0: rook, 1: bishop, 2: knight
-
-=======
->>>>>>> 627d4283
     @staticmethod
     def _from_label(label: jnp.ndarray):
         """We use AlphaZero style label with channel-last representation: (5, 5, 49)
