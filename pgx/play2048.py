# Copyright 2023 The Pgx Authors. All Rights Reserved.
#
# Licensed under the Apache License, Version 2.0 (the "License");
# you may not use this file except in compliance with the License.
# You may obtain a copy of the License at
#
#     http://www.apache.org/licenses/LICENSE-2.0
#
# Unless required by applicable law or agreed to in writing, software
# distributed under the License is distributed on an "AS IS" BASIS,
# WITHOUT WARRANTIES OR CONDITIONS OF ANY KIND, either express or implied.
# See the License for the specific language governing permissions and
# limitations under the License.


import jax
import jax.numpy as jnp

import pgx.core as v1
from pgx._src.struct import dataclass

FALSE = jnp.bool_(False)
TRUE = jnp.bool_(True)
ZERO = jnp.int32(0)


@dataclass
class State(v1.State):
    current_player: jnp.ndarray = jnp.int32(0)
    observation: jnp.ndarray = jnp.zeros(16, dtype=jnp.bool_)
    rewards: jnp.ndarray = jnp.float32([0.0])
    terminated: jnp.ndarray = FALSE
    truncated: jnp.ndarray = FALSE
    legal_action_mask: jnp.ndarray = jnp.ones(4, dtype=jnp.bool_)
    _step_count: jnp.ndarray = jnp.int32(0)
    # --- 2048 specific ---
    # 4x4 board
    # [[ 0,  1,  2,  3],
    #  [ 4,  5,  6,  7],
    #  [ 8,  9, 10, 11],
    #  [12, 13, 14, 15]]
    _board: jnp.ndarray = jnp.zeros(16, jnp.int32)
    #  Board is expressed as a power of 2.
    # e.g.
    # [[ 0,  0,  1,  1],
    #  [ 1,  0,  1,  2],
    #  [ 3,  3,  6,  7],
    #  [ 3,  6,  7,  9]]
    # means
    # [[ 0,  0,  2,  2],
    #  [ 2,  0,  2,  4],
    #  [ 8,  8, 64,128],
    #  [ 8, 64,128,512]]

    @property
    def env_id(self) -> v1.EnvId:
        return "2048"


class Play2048(v1.Env):
    def __init__(self):
        super().__init__()

    def _init(self, key: jax.random.KeyArray) -> State:
        return _init(key)

    def _step(self, state: v1.State, action: jnp.ndarray, key) -> State:
        assert isinstance(state, State)
        return _step(state, action, key)

    def _observe(self, state: v1.State, player_id: jnp.ndarray) -> jnp.ndarray:
        assert isinstance(state, State)
        return _observe(state, player_id)

    @property
    def id(self) -> v1.EnvId:
        return "2048"

    @property
    def version(self) -> str:
        return "v1"

    @property
    def num_players(self) -> int:
        return 1


def _init(rng: jax.random.KeyArray) -> State:
    rng1, rng2 = jax.random.split(rng)
    board = _add_random_num(jnp.zeros((4, 4), jnp.int32), rng1)
    board = _add_random_num(board, rng2)
    return State(
        _board=board.ravel(),
        legal_action_mask=_legal_action_mask(board.reshape((4, 4))),
    )  # type:ignore


def _step(state: State, action, key):
    """action: 0(left), 1(up), 2(right), 3(down)"""
    board_2d = state._board.reshape((4, 4))
    board_2d = jax.lax.switch(
        action,
        [
            lambda: board_2d,
            lambda: jnp.rot90(board_2d, 1),
            lambda: jnp.rot90(board_2d, 2),
            lambda: jnp.rot90(board_2d, 3),
        ],
    )
    board_2d, reward = jax.vmap(_slide_and_merge)(board_2d)
    board_2d = jax.lax.switch(
        action,
        [
            lambda: board_2d,
            lambda: jnp.rot90(board_2d, -1),
            lambda: jnp.rot90(board_2d, -2),
            lambda: jnp.rot90(board_2d, -3),
        ],
    )

    board_2d = _add_random_num(board_2d, key)

    legal_action_mask = _legal_action_mask(board_2d)
    return state.replace(  # type:ignore
        _rng_key=_rng_key,
        _board=board_2d.ravel(),
        rewards=jnp.float32([reward.sum()]),
        legal_action_mask=legal_action_mask,
        terminated=~legal_action_mask.any(),
    )


def _legal_action_mask(board_2d):
    return jax.vmap(_can_slide_left)(
        jnp.array(
            [
                board_2d,
                jnp.rot90(board_2d, 1),
                jnp.rot90(board_2d, 2),
                jnp.rot90(board_2d, 3),
            ]
        )
    )

<<<<<<< HEAD
    return state.replace(  # type:ignore
        _board=board_2d.ravel(),
        rewards=jnp.float32([reward.sum()]),
        legal_action_mask=legal_action.ravel(),
        terminated=~legal_action.any(),
    )

=======
>>>>>>> a1a89531

def _observe(state: State, player_id) -> jnp.ndarray:
    obs = jnp.zeros((16, 31), dtype=jnp.bool_)
    obs = jax.lax.fori_loop(
        0, 16, lambda i, obs: obs.at[i, state._board[i]].set(TRUE), obs
    )
    return obs.reshape((4, 4, 31))


def _add_random_num(board_2d, key):
    """Add 2 or 4 to the empty space on the board.
    2 appears 90% of the time, and 4 appears 10% of the time.
    cf. https://github.com/gabrielecirulli/2048/blob/master/js/game_manager.js#L71
    """
    key, sub_key = jax.random.split(key)
    pos = jax.random.choice(key, jnp.arange(16), p=(board_2d.ravel() == 0))
    set_num = jax.random.choice(
        sub_key, jnp.int32([1, 2]), p=jnp.array([0.9, 0.1])
    )
    board_2d = board_2d.at[pos // 4, pos % 4].set(set_num)
    return board_2d


def _slide_and_merge(line):
    """[2 2 2 2] -> [4 4 0 0]"""
    line = _slide_left(line)
    line, reward = _merge(line)
    line = _slide_left(line)
    return line, reward


def _merge(line):
    """[2 2 2 2] -> [4 0 4 0]"""
    line, reward = jax.lax.cond(
        (line[0] != 0) & (line[0] == line[1]),
        lambda: (
            line.at[0].set(line[0] + 1).at[1].set(ZERO),
            2 ** (line[0] + 1),
        ),
        lambda: (line, ZERO),
    )
    line, reward = jax.lax.cond(
        (line[1] != 0) & (line[1] == line[2]),
        lambda: (
            line.at[1].set(line[1] + 1).at[2].set(ZERO),
            reward + 2 ** (line[1] + 1),
        ),
        lambda: (line, reward),
    )
    line, reward = jax.lax.cond(
        (line[2] != 0) & (line[2] == line[3]),
        lambda: (
            line.at[2].set(line[2] + 1).at[3].set(ZERO),
            reward + 2 ** (line[2] + 1),
        ),
        lambda: (line, reward),
    )
    return line, reward


def _slide_left(line):
    """[0 2 0 2] -> [2 2 0 0]"""
    line = jax.lax.cond(
        (line[2] == 0),
        lambda: line.at[2:].set(jnp.roll(line[2:], -1)),
        lambda: line,
    )
    line = jax.lax.cond(
        (line[1] == 0),
        lambda: line.at[1:].set(jnp.roll(line[1:], -1)),
        lambda: line,
    )
    line = jax.lax.cond(
        (line[0] == 0),
        lambda: jnp.roll(line, -1),
        lambda: line,
    )
    return line


def _can_slide_left(board_2d):
    def _can_slide(line):
        """Judge if it can be moved to the left."""
        can_slide = (line[0] == 0) & (line[1] > 0)
        can_slide |= (line[1] == 0) & (line[2] > 0)
        can_slide |= (line[2] == 0) & (line[3] > 0)
        can_slide |= (line[0] > 0) & (line[0] == line[1])
        can_slide |= (line[1] > 0) & (line[1] == line[2])
        can_slide |= (line[2] > 0) & (line[2] == line[3])
        can_slide &= ~(line == 0).all()
        return can_slide

    can_slide = jax.vmap(_can_slide)(board_2d).any()
    return can_slide


# only for debug
def show(state):
    board = jnp.array([0 if i == 0 else 2**i for i in state._board])
    print(board.reshape((4, 4)))<|MERGE_RESOLUTION|>--- conflicted
+++ resolved
@@ -122,7 +122,6 @@
 
     legal_action_mask = _legal_action_mask(board_2d)
     return state.replace(  # type:ignore
-        _rng_key=_rng_key,
         _board=board_2d.ravel(),
         rewards=jnp.float32([reward.sum()]),
         legal_action_mask=legal_action_mask,
@@ -142,16 +141,6 @@
         )
     )
 
-<<<<<<< HEAD
-    return state.replace(  # type:ignore
-        _board=board_2d.ravel(),
-        rewards=jnp.float32([reward.sum()]),
-        legal_action_mask=legal_action.ravel(),
-        terminated=~legal_action.any(),
-    )
-
-=======
->>>>>>> a1a89531
 
 def _observe(state: State, player_id) -> jnp.ndarray:
     obs = jnp.zeros((16, 31), dtype=jnp.bool_)
