# Copyright 2023 The Pgx Authors. All Rights Reserved.
#
# Licensed under the Apache License, Version 2.0 (the "License");
# you may not use this file except in compliance with the License.
# You may obtain a copy of the License at
#
#     http://www.apache.org/licenses/LICENSE-2.0
#
# Unless required by applicable law or agreed to in writing, software
# distributed under the License is distributed on an "AS IS" BASIS,
# WITHOUT WARRANTIES OR CONDITIONS OF ANY KIND, either express or implied.
# See the License for the specific language governing permissions and
# limitations under the License.

import jax
import jax.numpy as jnp

import pgx.core as core
from pgx._src.struct import dataclass
from pgx._src.types import Array, PRNGKey
from pgx.mahjong._action import Action
from pgx.mahjong._hand import Hand
from pgx.mahjong._meld import Meld
from pgx.mahjong._yaku import Yaku

FALSE = jnp.bool_(False)
TRUE = jnp.bool_(True)
NUM_ACTION = 79


@dataclass
class State(core.State):
    current_player: Array = jnp.int8(0)  # actionを行うplayer
    observation: Array = jnp.int8(0)
    rewards: Array = jnp.zeros(4, dtype=jnp.float32)  # （百の位から）
    terminated: Array = FALSE
    truncated: Array = FALSE
    legal_action_mask: Array = jnp.zeros(NUM_ACTION, dtype=jnp.bool_)
    _rng_key: PRNGKey = jax.random.PRNGKey(0)
    _step_count: Array = jnp.int32(0)
    # --- Mahjong specific ---
    _round: Array = jnp.int8(0)
    _honba: Array = jnp.int8(0)

    # 東1局の親
    # 各局の親は (state._oya+round)%4
    _oya: Array = jnp.int8(0)

    # 点数（百の位から）
    _score: Array = jnp.full(4, 250, dtype=jnp.float32)

    #      嶺上 ドラ  カンドラ
    # ... 13 11  9  7  5  3  1
    # ... 12 10  8  6  4  2  0
    _deck: Array = jnp.zeros(136, dtype=jnp.int8)

    # 次に引く牌のindex
    _next_deck_ix: Array = jnp.int8(135 - 13 * 4)

    # 各playerの手牌. 長さ34で、数字は持っている牌の数
    _hand: Array = jnp.zeros((4, 34), dtype=jnp.int8)

    # 河
    # int8
    # 0b  0     0    0 0 0 0 0 0
    #    灰色|リーチ|   牌(0-33)
    _river: Array = 34 * jnp.ones((4, 4 * 6), dtype=jnp.uint8)

    # 各playerの河の数
    _n_river: Array = jnp.zeros(4, dtype=jnp.int8)

    # ドラ
    _doras: Array = jnp.zeros(5, dtype=jnp.int8)

    # カンの回数=追加ドラ枚数
    _n_kan: Array = jnp.int8(0)

    # 直前に捨てられてron,pon,chiの対象になっている牌. 存在しなければ-1
    _target: Array = jnp.int8(-1)

    # 手牌が3n+2枚のplayerが直前に引いた牌. 存在しなければ-1
    _last_draw: Array = jnp.int8(0)

    # 最後のプレイヤー.  ron,pon,chiの対象
    _last_player: Array = jnp.int8(0)

    # 打牌の後に競合する副露が生じた場合用
    #     pon player, kan player, chi player
    # b0       00         00         00
    _furo_check_num: Array = jnp.uint8(0)

    # state.current_player がリーチ宣言してから, その直後の打牌が通るまでTrue
    _riichi_declared: Array = FALSE

    # 各playerのリーチが成立しているかどうか
    _riichi: Array = jnp.zeros(4, dtype=jnp.bool_)

    # 各playerの副露回数
    _n_meld: Array = jnp.zeros(4, dtype=jnp.int8)

    # melds[i][j]: player i のj回目の副露(j=1,2,3,4). 存在しなければ0
    _melds: Array = jnp.zeros((4, 4), dtype=jnp.int32)

    _is_menzen: Array = jnp.zeros(4, dtype=jnp.bool_)

    # pon[i][j]: player i がjをポンを所有している場合, src << 2 | index. or 0
    _pon: Array = jnp.zeros((4, 34), dtype=jnp.int32)

    @property
    def env_id(self) -> core.EnvId:
        # TODO add envid
        return "mahjong"  # type:ignore

    @property
    def json(self):
        import json

        class NumpyEncoder(json.JSONEncoder):
            """Special json encoder for numpy types"""

            def default(self, obj):
                if isinstance(obj, jnp.integer):
                    return int(obj)
                elif isinstance(obj, jnp.floating):
                    return float(obj)
                elif isinstance(obj, jnp.ndarray):
                    return obj.tolist()
                return json.JSONEncoder.default(self, obj)

        return json.dumps(self.__dict__, cls=NumpyEncoder)

    @classmethod
    def from_json(cls, path):
        import json

        def decode_state(data: dict):
            return cls(  # type:ignore
                current_player=jnp.int8(data["current_player"]),
                observation=jnp.int8(data["observation"]),
                rewards=jnp.array(data["rewards"], dtype=jnp.float32),
                terminated=jnp.bool_(data["terminated"]),
                truncated=jnp.bool_(data["truncated"]),
                legal_action_mask=jnp.array(
                    data["legal_action_mask"], dtype=jnp.bool_
                ),
                _rng_key=jnp.array(data["_rng_key"]),
                _step_count=jnp.int32(data["_step_count"]),
                _round=jnp.int8(data["_round"]),
                _honba=jnp.int8(data["_honba"]),
                _oya=jnp.int8(data["_oya"]),
                _score=jnp.array(data["_score"], dtype=jnp.float32),
                _deck=jnp.array(data["_deck"], dtype=jnp.int8),
                _next_deck_ix=jnp.int8(data["_next_deck_ix"]),
                _hand=jnp.array(data["_hand"], dtype=jnp.int8),
                _river=jnp.array(data["_river"], dtype=jnp.uint8),
                _n_river=jnp.array(data["_n_river"], dtype=jnp.int8),
                _doras=jnp.array(data["_doras"], dtype=jnp.int8),
                _n_kan=jnp.int8(data["_n_kan"]),
                _target=jnp.int8(data["_target"]),
                _last_draw=jnp.int8(data["_last_draw"]),
                _last_player=jnp.int8(data["_last_player"]),
                _furo_check_num=jnp.uint8(data["_furo_check_num"]),
                _riichi_declared=jnp.bool_(data["_riichi_declared"]),
                _riichi=jnp.array(data["_riichi"], dtype=jnp.bool_),
                _n_meld=jnp.array(data["_n_meld"], dtype=jnp.int8),
                _melds=jnp.array(data["_melds"], dtype=jnp.int32),
                _is_menzen=jnp.array(data["_is_menzen"], dtype=jnp.bool_),
                _pon=jnp.array(data["_pon"], dtype=jnp.int32),
            )

        with open(path, "r") as f:
            state = json.load(f, object_hook=decode_state)

        return state

    def __eq__(self, b):
        a = self
        return (
            a.current_player == b.current_player
            and a.observation == b.observation
            and (a.rewards == b.rewards).all()
            and a.terminated == b.terminated
            and a.truncated == b.truncated
            and (a.legal_action_mask == b.legal_action_mask).all()
            and (a._rng_key == b._rng_key).all()
            and a._step_count == b._step_count
            and a._round == b._round
            and a._honba == b._honba
            and a._oya == b._oya
            and (a._score == b._score).all()
            and (a._deck == b._deck).all()
            and a._next_deck_ix == b._next_deck_ix
            and (a._hand == b._hand).all()
            and (a._river == b._river).all()
            and (a._doras == b._doras).all()
            and a._n_kan == b._n_kan
            and a._target == b._target
            and a._last_draw == b._last_draw
            and a._last_player == b._last_player
            and a._furo_check_num == b._furo_check_num
            and a._riichi_declared == b._riichi_declared
            and (a._riichi == b._riichi).all()
            and (a._n_meld == b._n_meld).all()
            and (a._melds == b._melds).all()
            and (a._is_menzen == b._is_menzen).all()
            and (a._pon == b._pon).all()
        )


class Mahjong(core.Env):
    def __init__(self):
        super().__init__()

    def _init(self, key: PRNGKey) -> State:
        return _init(key)

    def _step(self, state: core.State, action: Array, key) -> State:
        del key
        assert isinstance(state, State)
        return _step(state, action)

    def _observe(self, state: core.State, player_id: Array) -> Array:
        assert isinstance(state, State)
        return _observe(state, player_id)

    @property
    def id(self) -> core.EnvId:
        # TODO add envid
        return "mahjong"  # type:ignore

    @property
    def version(self) -> str:
        return "beta"

    @property
    def num_players(self) -> int:
        return 4


def _init(rng: PRNGKey) -> State:
    rng, subkey = jax.random.split(rng)
    current_player = jnp.int8(jax.random.bernoulli(rng))
    last_player = jnp.int8(-1)
    deck = jax.random.permutation(rng, jnp.arange(136, dtype=jnp.int8) // 4)
    init_hand = Hand.make_init_hand(deck)
    doras = jnp.array([deck[9], -1, -1, -1, -1], dtype=jnp.int8)
    state = State(  # type:ignore
        current_player=current_player,
        _oya=current_player,
        _last_player=last_player,
        _deck=deck,
        _doras=doras,
        _hand=init_hand,
        _rng_key=subkey,
    )
    return _draw(state)


def _step(state: State, action) -> State:
    # TODO
    # - Actionの処理
    #   - ron, tsumo
    # - 勝利条件確認
    # - playerどうするか

    discard = (action < 34) | (action == 68)
    self_kan = (34 <= action) & (action < 68)
    action_ix = action - 69
    return jax.lax.cond(
        discard,
        lambda: _discard(state, action),
        lambda: jax.lax.cond(
            self_kan,
            lambda: _selfkan(state, action),
            lambda: jax.lax.switch(
                action_ix,
                [
                    lambda: _riichi(state),
                    lambda: _tsumo(state),
                    lambda: _ron(state),
                    lambda: _pon(state),
                    lambda: _minkan(state),
                    lambda: _chi(state, Action.CHI_L),
                    lambda: _chi(state, Action.CHI_M),
                    lambda: _chi(state, Action.CHI_R),
                    lambda: _pass(state),
                    lambda: _next_game(state),
                ],
            ),
        ),
    )


def _draw(state: State):
    state = _accept_riichi(state)
    c_p = state.current_player
    new_tile = state._deck[state._next_deck_ix]
    next_deck_ix = state._next_deck_ix - 1
    hand = state._hand.at[c_p].set(Hand.add(state._hand[c_p], new_tile))

    legal_action_mask = jax.lax.select(
        state._riichi[c_p],
        _make_legal_action_mask_w_riichi(state, hand, c_p, new_tile),
        _make_legal_action_mask(state, hand, c_p, new_tile),
    )

    return state.replace(  # type:ignore
        _target=jnp.int8(-1),
        _next_deck_ix=next_deck_ix,
        _hand=hand,
        _last_draw=new_tile,
        _last_player=c_p,
        legal_action_mask=legal_action_mask,
    )


def _make_legal_action_mask(state: State, hand, c_p, new_tile):
    legal_action_mask = jnp.zeros(NUM_ACTION, dtype=jnp.bool_)
    legal_action_mask = legal_action_mask.at[:34].set(hand[c_p] > 0)
    legal_action_mask = legal_action_mask.at[new_tile].set(FALSE)
    legal_action_mask = legal_action_mask.at[Action.TSUMOGIRI].set(TRUE)
    legal_action_mask = legal_action_mask.at[new_tile + 34].set(
        Hand.can_ankan(hand[c_p], new_tile)
        | (
            Hand.can_kakan(hand[c_p], new_tile) & state._pon[(c_p, new_tile)]
            > 0
        )
    )
    legal_action_mask = legal_action_mask.at[Action.RIICHI].set(
        jax.lax.cond(
            state._riichi[c_p]
            | state._is_menzen[c_p]
            | (state._next_deck_ix < 13 + 4),
            lambda: FALSE,
            lambda: Hand.can_riichi(hand[c_p]),
        )
    )
    legal_action_mask = legal_action_mask.at[Action.TSUMO].set(
        Hand.can_tsumo(hand[c_p])
        & Yaku.judge(
            state._hand[c_p],
            state._melds[c_p],
            state._n_meld[c_p],
            state._last_draw,
            state._riichi[c_p],
            FALSE,
            _dora_array(state, state._riichi[c_p]),
        )[0].any()
    )
    return legal_action_mask


def _make_legal_action_mask_w_riichi(state, hand, c_p, new_tile):
    legal_action_mask = jnp.zeros(NUM_ACTION, dtype=jnp.bool_)
    legal_action_mask = legal_action_mask.at[Action.TSUMOGIRI].set(TRUE)
    legal_action_mask = legal_action_mask.at[Action.TSUMO].set(
        Hand.can_tsumo(hand[c_p])
        & Yaku.judge(
            state._hand[c_p],
            state._melds[c_p],
            state._n_meld[c_p],
            state._last_draw,
            state._riichi[c_p],
            FALSE,
            _dora_array(state, state._riichi[c_p]),
        )[0].any()
    )
    return legal_action_mask


def _discard(state: State, tile: Array):
    c_p = state.current_player
    tile = jnp.where(tile == 68, state._last_draw, tile)
    _tile = jnp.where(
        state._riichi_declared, tile | jnp.uint8(0b01000000), tile
    )
    river = state._river.at[c_p, state._n_river[c_p]].set(jnp.uint8(_tile))
    n_river = state._n_river.at[c_p].add(1)
    hand = state._hand.at[c_p].set(Hand.sub(state._hand[c_p], tile))
    state = state.replace(  # type:ignore
        _last_draw=jnp.int8(-1),
        _hand=hand,
        _river=river,
        _n_river=n_river,
    )

    (
        meld_type,
        furo_num,
        chi_player,
        pon_player,
        kan_player,
        ron_player,
    ) = _get_next_player_after_pass(state, c_p, tile)

    no_meld_state = jax.lax.cond(
        _is_ryukyoku(state),
        lambda: state.replace(  # type:ignore
            terminated=TRUE,
            rewards=jnp.float32(
                [Hand.is_tenpai(hand) * 100 for hand in state._hand]
            ),
        ),
        lambda: _draw(
            state.replace(  # type:ignore
                current_player=(c_p + 1) % 4,
                _target=jnp.int8(-1),
            )
        ),
    )

    return jax.lax.switch(
        meld_type,
        [
            lambda: no_meld_state,
            lambda: state.replace(  # type:ignore
                current_player=chi_player,
                _last_player=c_p,
                _target=jnp.int8(tile),
                _furo_check_num=furo_num & 0b11111100,
                legal_action_mask=jnp.zeros(NUM_ACTION, dtype=jnp.bool_)
                .at[Action.CHI_L]
                .set(Hand.can_chi(state._hand[chi_player], tile, Action.CHI_L))
                .at[Action.CHI_M]
                .set(Hand.can_chi(state._hand[chi_player], tile, Action.CHI_M))
                .at[Action.CHI_R]
                .set(Hand.can_chi(state._hand[chi_player], tile, Action.CHI_R))
                .at[Action.PASS]
                .set(TRUE),
            ),
            lambda: state.replace(  # type:ignore
                current_player=pon_player,
                _last_player=c_p,
                _target=jnp.int8(tile),
                _furo_check_num=furo_num & 0b11110011,
                legal_action_mask=jnp.zeros(NUM_ACTION, dtype=jnp.bool_)
                .at[Action.PON]
                .set(TRUE)
                .at[Action.PASS]
                .set(TRUE),
            ),
            lambda: state.replace(  # type:ignore
                current_player=kan_player,
                _last_player=c_p,
                _target=jnp.int8(tile),
                _furo_check_num=furo_num & 0b11001111,
                legal_action_mask=jnp.zeros(NUM_ACTION, dtype=jnp.bool_)
                .at[Action.MINKAN]
                .set(TRUE)
                .at[Action.PASS]
                .set(TRUE),
            ),
            lambda: state.replace(  # type:ignore
                current_player=ron_player,
                _last_player=c_p,
                _target=jnp.int8(tile),
                _furo_check_num=furo_num,
                legal_action_mask=jnp.zeros(NUM_ACTION, dtype=jnp.bool_)
                .at[Action.RON]
                .set(TRUE)
                .at[Action.PASS]
                .set(TRUE),
            ),
        ],
    )


def _get_next_player_after_pass(state, c_p, tile):
    """
    discardの後にron,kan,pon,chiなどが可能なプレイヤーが複数いる場合、
    次にそのプレイヤーに手番を変えて、実行するかパスするかを選択させる
    パスした場合にはその次にron,kan,pon,chiが可能なプレイヤーを探索しないといけない
    それを予め探索して、Stateに保持しておく実装
    """

    # ポンとかチーとかがあるかを探索する
    # 結果はfuro_check_numに保管
    chi_player = (c_p + 1) % 4
    can_chi = (
        Hand.can_chi(state._hand[chi_player], tile, Action.CHI_L)
        | Hand.can_chi(state._hand[chi_player], tile, Action.CHI_M)
        | Hand.can_chi(state._hand[chi_player], tile, Action.CHI_R)
    )

    # none < chi_L = chi_M = chi_R < pon = kan < ron の中で最大のものを探す
    meld_type = jnp.uint8(can_chi)

    def check_legal_action(player):
        return jnp.array(
            [
                Hand.can_pon(state._hand[player], tile),
                Hand.can_minkan(state._hand[player], tile),
                Hand.can_ron(state._hand[player], tile)
                & Yaku.judge(
                    state._hand[player],
                    state._melds[player],
                    state._n_meld[player],
                    state._last_draw,
                    state._riichi[player],
                    FALSE,
                    _dora_array(state, state._riichi[player]),
                )[0].any(),
            ]
        )

    action = jax.vmap(check_legal_action)(
        jnp.int8([(c_p + 1) % 4, (c_p + 2) % 4, (c_p + 3) % 4])
    )
    """
    ex.
     pon kan ron
    [[F,  F,  F],
     [T,  F,  F],
     [F,  T,  T]]
    """
    NONE_PLAYER = jnp.int8(-1)

    def _search_player(idx):
        _player = jnp.nonzero(action[:, idx], size=1, fill_value=NONE_PLAYER)[
            0
        ]
        _meld_type = jax.lax.cond(
            _player == NONE_PLAYER,
            lambda: 0,
            lambda: 1 << (idx + 1),
        )
        return _player, _meld_type

    players, meld_types = jax.vmap(_search_player)(jnp.int8([0, 1, 2]))
    pon_player, kan_player, ron_player = players
    meld_type = meld_types[0] | meld_types[1] | meld_types[2]

    # ゲーム内位置に変換
    pon_player = jnp.int8((c_p + pon_player + 1) % 4)
    kan_player = jnp.int8((c_p + kan_player + 1) % 4)
    ron_player = jnp.int8((c_p + ron_player + 1) % 4)
    furo_num = jnp.uint8(
        c_p << 6 | kan_player << 4 | pon_player << 2 | chi_player
    )

    return meld_type, furo_num, chi_player, pon_player, kan_player, ron_player


def _append_meld(state: State, meld, player):
    melds = state._melds.at[(player, state._n_meld[player])].set(meld)
    n_meld = state._n_meld.at[player].add(1)
    return state.replace(_melds=melds, _n_meld=n_meld)  # type:ignore


def _selfkan(state: State, action):
    target = action - 34
    pon = state._pon[(state.current_player, target)]
    state = jax.lax.cond(
        pon == 0,
        lambda: _ankan(state, target),
        lambda: _kakan(state, target, pon >> 2, pon & 0b11),
    )

    # 嶺上牌
    rinshan_tile = state._deck[state._next_deck_ix]
    next_deck_ix = state._next_deck_ix - 1
    hand = state._hand.at[state.current_player].set(
        Hand.add(state._hand[state.current_player], rinshan_tile)
    )
    legal_action_mask = jnp.zeros(NUM_ACTION, dtype=jnp.bool_)
    legal_action_mask = legal_action_mask.at[0:34].set(
        hand[state.current_player] > 0
    )
    legal_action_mask = legal_action_mask.at[rinshan_tile].set(FALSE)
    legal_action_mask = legal_action_mask.at[Action.TSUMOGIRI].set(TRUE)

    return state.replace(  # type:ignore
        _next_deck_ix=next_deck_ix,
        _last_draw=rinshan_tile,
        _hand=hand,
        legal_action_mask=legal_action_mask,
        _n_kan=state._n_kan + 1,
        _doras=state._doras.at[state._n_kan + 1].set(
            state._deck[9 - 2 * (state._n_kan + 1)]
        ),
    )


def _ankan(state: State, target):
    curr_player = state.current_player
    meld = Meld.init(target + 34, target, src=0)
    state = _append_meld(state, meld, curr_player)
    hand = state._hand.at[curr_player].set(
        Hand.ankan(state._hand[curr_player], target)
    )
    # TODO: 国士無双ロンの受付

    return state.replace(  # type:ignore
        _hand=hand,
    )


def _kakan(state: State, target, pon_src, pon_idx):
    melds = state._melds.at[(state.current_player, pon_idx)].set(
        Meld.init(target + 34, target, pon_src)
    )
    hand = state._hand.at[state.current_player].set(
        Hand.kakan(state._hand[state.current_player], target)
    )
    pon = state._pon.at[(state.current_player, target)].set(0)
    # TODO: 槍槓の受付

    return state.replace(_melds=melds, _hand=hand, _pon=pon)  # type:ignore


def _accept_riichi(state: State) -> State:
    l_p = state._last_player
    _score = state._score.at[l_p].add(
        jnp.where(~state._riichi[l_p] & state._riichi_declared, -10, 0)
    )
    riichi = state._riichi.at[l_p].set(
        state._riichi[l_p] | state._riichi_declared
    )
    return state.replace(  # type:ignore
        _riichi=riichi, _riichi_declared=FALSE, _score=_score
    )


def _minkan(state: State):
    c_p = state.current_player
    l_p = state._last_player
    state = _accept_riichi(state)
    src = (l_p - c_p) % 4
    meld = Meld.init(Action.MINKAN, state._target, src)
    state = _append_meld(state, meld, c_p)
    hand = state._hand.at[c_p].set(
        Hand.minkan(state._hand[c_p], state._target)
    )
    state = state.replace(_hand=hand)  # type:ignore
    is_menzen = state._is_menzen.at[c_p].set(FALSE)

    rinshan_tile = state._deck[state._next_deck_ix]
    _next_deck_ix = state._next_deck_ix - 1
    hand = state._hand.at[c_p].set(Hand.add(state._hand[c_p], rinshan_tile))

    legal_action_mask = jnp.zeros(NUM_ACTION, dtype=jnp.bool_)
    legal_action_mask = legal_action_mask.at[0:34].set(hand[c_p] > 0)
    legal_action_mask = legal_action_mask.at[rinshan_tile].set(FALSE)
    legal_action_mask = legal_action_mask.at[Action.TSUMOGIRI].set(TRUE)

    # 半透明処理
    river = state._river.at[l_p, state._n_river[l_p] - 1].set(
        state._river[l_p, state._n_river[l_p] - 1] | jnp.uint8(0b10000000)
    )

    return state.replace(  # type:ignore
        _target=jnp.int8(-1),
        _is_menzen=is_menzen,
        _next_deck_ix=_next_deck_ix,
        _last_draw=rinshan_tile,
        _hand=hand,
        legal_action_mask=legal_action_mask,
        _river=river,
        _n_kan=state._n_kan + 1,
        _doras=state._doras.at[state._n_kan + 1].set(
            state._deck[9 - 2 * (state._n_kan + 1)]
        ),
    )


def _pon(state: State):
    c_p = state.current_player
    l_p = state._last_player
    state = _accept_riichi(state)
    src = (l_p - c_p) % 4
    meld = Meld.init(Action.PON, state._target, src)
    state = _append_meld(state, meld, c_p)
    hand = state._hand.at[c_p].set(Hand.pon(state._hand[c_p], state._target))
    is_menzen = state._is_menzen.at[c_p].set(FALSE)
    pon = state._pon.at[(c_p, state._target)].set(
        src << 2 | state._n_meld[c_p] - 1
    )

    # 半透明処理
    river = state._river.at[l_p, state._n_river[l_p] - 1].set(
        state._river[l_p, state._n_river[l_p] - 1] | jnp.uint8(0b10000000)
    )

    legal_action_mask = jnp.zeros(NUM_ACTION, dtype=jnp.bool_)
    legal_action_mask = legal_action_mask.at[:34].set(hand[c_p] > 0)

    return state.replace(  # type:ignore
        _target=jnp.int8(-1),
        _is_menzen=is_menzen,
        _pon=pon,
        _hand=hand,
        legal_action_mask=legal_action_mask,
        _river=river,
    )


def _chi(state: State, action):
    c_p = state.current_player
    tar_p = (c_p + 3) % 4
    tar = state._target
    state = _accept_riichi(state)
    meld = Meld.init(action, tar, src=jnp.int32(3))
    state = _append_meld(state, meld, c_p)
    hand = state._hand.at[c_p].set(Hand.chi(state._hand[c_p], tar, action))
    is_menzen = state._is_menzen.at[c_p].set(FALSE)
    legal_action_mask = jnp.zeros(NUM_ACTION, dtype=jnp.bool_)
    legal_action_mask = legal_action_mask.at[:34].set(hand[c_p] > 0)

    # 半透明処理
    river = state._river.at[tar_p, state._n_river[tar_p] - 1].set(
        state._river[tar_p, state._n_river[tar_p] - 1] | jnp.uint8(0b10000000)
    )

    return state.replace(  # type:ignore
        _target=jnp.int8(-1),
        _is_menzen=is_menzen,
        _hand=hand,
        legal_action_mask=legal_action_mask,
        _river=river,
    )


def _pass(state: State):
    """
    ron,kan,pon,chi可能なプレイヤーがパスした場合、
    次にron,kan,pon,chi可能なプレイヤーがいるか調べる
    (予めStateに保持してある探索データから読み取る)
    """
    last_player = (state._furo_check_num & 0b11000000) >> 6
    kan_player = (state._furo_check_num & 0b00110000) >> 4
    pon_player = (state._furo_check_num & 0b00001100) >> 2
    chi_player = state._furo_check_num & 0b00000011
<<<<<<< HEAD
    return jax.lax.cond(
        kan_player != last_player,
=======
    _state = state

    state = jax.lax.cond(
        chi_player > 0,
>>>>>>> cb470fbc
        lambda: state.replace(  # type:ignore
            current_player=jnp.int8(last_player + 1 + chi_player) % 4,
            _furo_check_num=jnp.uint8(state._furo_check_num & 0b11111100),
            legal_action_mask=jnp.zeros(NUM_ACTION, dtype=jnp.bool_)
            .at[Action.CHI_L]
            .set(
                Hand.can_chi(
                    state._hand[(last_player + 1 + chi_player) % 4],
                    state._target,
                    Action.CHI_L,
                )
            )
            .at[Action.CHI_M]
            .set(
                Hand.can_chi(
                    state._hand[(last_player + 1 + chi_player) % 4],
                    state._target,
                    Action.CHI_M,
                )
            )
            .at[Action.CHI_R]
            .set(
                Hand.can_chi(
                    state._hand[(last_player + 1 + chi_player) % 4],
                    state._target,
                    Action.CHI_R,
                )
            )
            .at[Action.PASS]
            .set(TRUE),
        ),
        lambda: _draw(
            _state.replace(  # type: ignore
                current_player=jnp.int8(last_player + 1) % 4,
            )
        ),
    )
    state = jax.lax.cond(
        pon_player > 0,
        lambda: _state.replace(  # type:ignore
            current_player=jnp.int8(last_player + 1 + pon_player) % 4,
            _furo_check_num=jnp.uint8(_state._furo_check_num & 0b11110011),
            legal_action_mask=jnp.zeros(NUM_ACTION, dtype=jnp.bool_)
            .at[Action.PON]
            .set(Hand.can_pon(_state._hand[pon_player], _state._target))
            .at[Action.PASS]
            .set(TRUE),
        ),
        lambda: state,
    )
    state = jax.lax.cond(
        kan_player > 0,
        lambda: _state.replace(  # type:ignore
            current_player=jnp.int8(last_player + 1 + kan_player) % 4,
<<<<<<< HEAD
            furo_check_num=jnp.uint8(state._furo_check_num & 0b11001111),
=======
            _furo_check_num=jnp.uint8(_state._furo_check_num & 0b11001111),
>>>>>>> cb470fbc
            legal_action_mask=jnp.zeros(NUM_ACTION, dtype=jnp.bool_)
            .at[Action.MINKAN]
            .set(Hand.can_minkan(_state._hand[kan_player], _state._target))
            .at[Action.PASS]
            .set(TRUE),
        ),
<<<<<<< HEAD
        lambda: jax.lax.cond(
            pon_player != last_player,
            lambda: state.replace(  # type:ignore
                current_player=jnp.int8(last_player + 1 + pon_player) % 4,
                furo_check_num=jnp.uint8(state._furo_check_num & 0b11110011),
                legal_action_mask=jnp.zeros(NUM_ACTION, dtype=jnp.bool_)
                .at[Action.PON]
                .set(Hand.can_pon(state._hand[pon_player], state._target))
                .at[Action.PASS]
                .set(TRUE),
            ),
            lambda: jax.lax.cond(
                chi_player != last_player,
                lambda: state.replace(  # type:ignore
                    current_player=jnp.int8(last_player + 1 + chi_player) % 4,
                    _furo_check_num=jnp.uint8(
                        state._furo_check_num & 0b11111100
                    ),
                    legal_action_mask=jnp.zeros(NUM_ACTION, dtype=jnp.bool_)
                    .at[Action.CHI_L]
                    .set(
                        Hand.can_chi(
                            state._hand[(last_player + 1) % 4],
                            state._target,
                            Action.CHI_L,
                        )
                    )
                    .at[Action.CHI_M]
                    .set(
                        Hand.can_chi(
                            state._hand[(last_player + 1) % 4],
                            state._target,
                            Action.CHI_M,
                        )
                    )
                    .at[Action.CHI_R]
                    .set(
                        Hand.can_chi(
                            state._hand[(last_player + 1 + chi_player) % 4],
                            state._target,
                            Action.CHI_R,
                        )
                    )
                    .at[Action.PASS]
                    .set(TRUE),
                ),
                lambda: _draw(
                    state.replace(  # type: ignore
                        current_player=jnp.int8(last_player + 1) % 4,
                    )
                ),
            ),
        ),
=======
        lambda: state,
>>>>>>> cb470fbc
    )
    return state


def _riichi(state: State):
    c_p = state.current_player
    # リーチ宣言直後の打牌
    legal_action_mask = (
        jax.lax.fori_loop(
            0,
            34,
            lambda i, arr: arr.at[i].set(
                jax.lax.cond(
                    state._hand[c_p][i] > (i == state._last_draw),
                    lambda: Hand.is_tenpai(Hand.sub(state._hand[c_p], i)),
                    lambda: FALSE,
                )
            ),
            jnp.zeros(NUM_ACTION, dtype=jnp.bool_),
        )
        .at[Action.TSUMOGIRI]
        .set(Hand.is_tenpai(Hand.sub(state._hand[c_p], state._last_draw)))
    )

    return state.replace(  # type:ignore
        _riichi_declared=TRUE, legal_action_mask=legal_action_mask
    )


def _tsumo(state: State):
    c_p = state.current_player

    score = Yaku.score(
        state._hand[c_p],
        state._melds[c_p],
        state._n_meld[c_p],
        state._target,
        state._riichi[c_p],
        is_ron=FALSE,
        dora=_dora_array(state, state._riichi[c_p]),
    )
    s1 = score + (-score) % 100
    s2 = (score * 2) + (-(score * 2)) % 100

    _oya = (state._oya + state._round) % 4
    reward = jax.lax.cond(
        _oya == c_p,
        lambda: jnp.full(4, -s2, dtype=jnp.int32).at[c_p].set(s2 * 3),
        lambda: jnp.full(4, -s1, dtype=jnp.int32)
        .at[_oya]
        .set(-s2)
        .at[c_p]
        .set(s1 * 2 + s2),
    )

    # 供託
    reward -= 1000 * state._riichi
    reward = reward.at[c_p].set(reward[c_p] + 1000 * jnp.sum(state._riichi))
    return state.replace(  # type:ignore
        terminated=TRUE, rewards=jnp.float32(reward)
    )


def _ron(state: State):
    c_p = state.current_player
    score = Yaku.score(
        state._hand[c_p],
        state._melds[c_p],
        state._n_meld[c_p],
        state._target,
        state._riichi[c_p],
        is_ron=TRUE,
        dora=_dora_array(state, state._riichi[c_p]),
    )
    score = jax.lax.cond(
        (state._oya + state._round) % 4 == c_p,
        lambda: score * 6,
        lambda: score * 4,
    )
    score += -score % 100
    reward = (
        jnp.zeros(4, dtype=jnp.int32)
        .at[c_p]
        .set(score)
        .at[state._last_player]
        .set(-score)
    )

    # 供託
    reward -= 1000 * state._riichi
    reward = reward.at[c_p].set(reward[c_p] + 1000 * jnp.sum(state._riichi))
    return state.replace(  # type:ignore
        terminated=TRUE, rewards=jnp.float32(reward)
    )


def _is_ryukyoku(state: State):
    return state._next_deck_ix == 13


def _next_game(state: State):
    # TODO
    return _pass(state)


def _observe(state: State, player_id: Array) -> Array:
    return jnp.int8(0)


def _dora_array(state: State, riichi):
    def next(tile):
        return jax.lax.cond(
            tile < 27,
            lambda: tile // 9 + (tile + 1) % 9,
            lambda: jax.lax.cond(
                tile < 31,
                lambda: 27 + (tile + 1) % 4,
                lambda: 31 + (tile + 1) % 3,
            ),
        )

    dora = jnp.zeros(34, dtype=jnp.bool_)
    return jax.lax.cond(
        riichi,
        lambda: jax.lax.fori_loop(
            0,
            state._n_kan + 1,
            lambda i, arr: arr.at[next(state._deck[5 + 2 * i])]
            .set(TRUE)
            .at[next(state._doras[4 + 2 * i])]
            .set(TRUE),
            dora,
        ),
        lambda: jax.lax.fori_loop(
            0,
            state._n_kan + 1,
            lambda i, arr: arr.at[next(state._doras[5 + 2 * i])].set(TRUE),
            dora,
        ),
    )


# For debug
def _show_legal_action(legal_action):
    S = ["F", "T"]
    m = "m:  " + " ".join([S[int(tf)] for tf in legal_action[0:9]]) + "\n"
    p = "p:  " + " ".join([S[int(tf)] for tf in legal_action[9:18]]) + "\n"
    s = "s:  " + " ".join([S[int(tf)] for tf in legal_action[18:27]]) + "\n"
    z = "z:  " + " ".join([S[int(tf)] for tf in legal_action[27:34]]) + "\n"
    km = "km: " + " ".join([S[int(tf)] for tf in legal_action[34:43]]) + "\n"
    kp = "kp: " + " ".join([S[int(tf)] for tf in legal_action[43:52]]) + "\n"
    ks = "ks: " + " ".join([S[int(tf)] for tf in legal_action[52:61]]) + "\n"
    kz = "kz: " + " ".join([S[int(tf)] for tf in legal_action[61:68]]) + "\n"
    other = (
        f"TSUOGIRI:{S[int(legal_action[68])]}  RIICHI:{S[int(legal_action[69])]}  TSUMO:{S[int(legal_action[70])]}  "
        f"RON:{S[int(legal_action[71])]}  PON:{S[int(legal_action[72])]}  MINKAN:{S[int(legal_action[73])]}  "
        f"CHI_L:{S[int(legal_action[74])]}  CHI_M:{S[int(legal_action[75])]}  CHI_R:{S[int(legal_action[76])]}  "
        f"PASS:{S[int(legal_action[77])]}"
    )
    print(s + m + p + s + z + km + kp + ks + kz + other)<|MERGE_RESOLUTION|>--- conflicted
+++ resolved
@@ -730,15 +730,10 @@
     kan_player = (state._furo_check_num & 0b00110000) >> 4
     pon_player = (state._furo_check_num & 0b00001100) >> 2
     chi_player = state._furo_check_num & 0b00000011
-<<<<<<< HEAD
-    return jax.lax.cond(
-        kan_player != last_player,
-=======
     _state = state
 
     state = jax.lax.cond(
         chi_player > 0,
->>>>>>> cb470fbc
         lambda: state.replace(  # type:ignore
             current_player=jnp.int8(last_player + 1 + chi_player) % 4,
             _furo_check_num=jnp.uint8(state._furo_check_num & 0b11111100),
@@ -793,74 +788,14 @@
         kan_player > 0,
         lambda: _state.replace(  # type:ignore
             current_player=jnp.int8(last_player + 1 + kan_player) % 4,
-<<<<<<< HEAD
-            furo_check_num=jnp.uint8(state._furo_check_num & 0b11001111),
-=======
             _furo_check_num=jnp.uint8(_state._furo_check_num & 0b11001111),
->>>>>>> cb470fbc
             legal_action_mask=jnp.zeros(NUM_ACTION, dtype=jnp.bool_)
             .at[Action.MINKAN]
             .set(Hand.can_minkan(_state._hand[kan_player], _state._target))
             .at[Action.PASS]
             .set(TRUE),
         ),
-<<<<<<< HEAD
-        lambda: jax.lax.cond(
-            pon_player != last_player,
-            lambda: state.replace(  # type:ignore
-                current_player=jnp.int8(last_player + 1 + pon_player) % 4,
-                furo_check_num=jnp.uint8(state._furo_check_num & 0b11110011),
-                legal_action_mask=jnp.zeros(NUM_ACTION, dtype=jnp.bool_)
-                .at[Action.PON]
-                .set(Hand.can_pon(state._hand[pon_player], state._target))
-                .at[Action.PASS]
-                .set(TRUE),
-            ),
-            lambda: jax.lax.cond(
-                chi_player != last_player,
-                lambda: state.replace(  # type:ignore
-                    current_player=jnp.int8(last_player + 1 + chi_player) % 4,
-                    _furo_check_num=jnp.uint8(
-                        state._furo_check_num & 0b11111100
-                    ),
-                    legal_action_mask=jnp.zeros(NUM_ACTION, dtype=jnp.bool_)
-                    .at[Action.CHI_L]
-                    .set(
-                        Hand.can_chi(
-                            state._hand[(last_player + 1) % 4],
-                            state._target,
-                            Action.CHI_L,
-                        )
-                    )
-                    .at[Action.CHI_M]
-                    .set(
-                        Hand.can_chi(
-                            state._hand[(last_player + 1) % 4],
-                            state._target,
-                            Action.CHI_M,
-                        )
-                    )
-                    .at[Action.CHI_R]
-                    .set(
-                        Hand.can_chi(
-                            state._hand[(last_player + 1 + chi_player) % 4],
-                            state._target,
-                            Action.CHI_R,
-                        )
-                    )
-                    .at[Action.PASS]
-                    .set(TRUE),
-                ),
-                lambda: _draw(
-                    state.replace(  # type: ignore
-                        current_player=jnp.int8(last_player + 1) % 4,
-                    )
-                ),
-            ),
-        ),
-=======
         lambda: state,
->>>>>>> cb470fbc
     )
     return state
 
