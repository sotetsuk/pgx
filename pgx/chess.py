--- conflicted
+++ resolved
@@ -1,986 +1,981 @@
-# Copyright 2023 The Pgx Authors. All Rights Reserved.
-#
-# Licensed under the Apache License, Version 2.0 (the "License");
-# you may not use this file except in compliance with the License.
-# You may obtain a copy of the License at
-#
-#     http://www.apache.org/licenses/LICENSE-2.0
-#
-# Unless required by applicable law or agreed to in writing, software
-# distributed under the License is distributed on an "AS IS" BASIS,
-# WITHOUT WARRANTIES OR CONDITIONS OF ANY KIND, either express or implied.
-# See the License for the specific language governing permissions and
-# limitations under the License.
-
-import jax
-import jax.numpy as jnp
-
-import pgx.core as v1
-from pgx._src.chess_utils import (  # type: ignore
-    BETWEEN,
-    CAN_MOVE,
-    CAN_MOVE_ANY,
-    INIT_LEGAL_ACTION_MASK,
-    INIT_POSSIBLE_PIECE_POSITIONS,
-    PLANE_MAP,
-    TO_MAP,
-    ZOBRIST_BOARD,
-    ZOBRIST_CASTLING_KING,
-    ZOBRIST_CASTLING_QUEEN,
-    ZOBRIST_EN_PASSANT,
-    ZOBRIST_SIDE,
-)
-from pgx._src.struct import dataclass
-
-INIT_ZOBRIST_HASH = jnp.uint32([1172276016, 1112364556])
-MAX_TERMINATION_STEPS = 512  # from AZ paper
-
-TRUE = jnp.bool_(True)
-FALSE = jnp.bool_(False)
-
-EMPTY = jnp.int32(0)
-PAWN = jnp.int32(1)
-KNIGHT = jnp.int32(2)
-BISHOP = jnp.int32(3)
-ROOK = jnp.int32(4)
-QUEEN = jnp.int32(5)
-KING = jnp.int32(6)
-# OPP_PAWN = -1
-# OPP_KNIGHT = -2
-# OPP_BISHOP = -3
-# OPP_ROOK = -4
-# OPP_QUEEN = -5
-# OPP_KING = -6
-
-
-# board index (white view)
-# 8  7 15 23 31 39 47 55 63
-# 7  6 14 22 30 38 46 54 62
-# 6  5 13 21 29 37 45 53 61
-# 5  4 12 20 28 36 44 52 60
-# 4  3 11 19 27 35 43 51 59
-# 3  2 10 18 26 34 42 50 58
-# 2  1  9 17 25 33 41 49 57
-# 1  0  8 16 24 32 40 48 56
-#    a  b  c  d  e  f  g  h
-# board index (flipped black view)
-# 8  0  8 16 24 32 40 48 56
-# 7  1  9 17 25 33 41 49 57
-# 6  2 10 18 26 34 42 50 58
-# 5  3 11 19 27 35 43 51 59
-# 4  4 12 20 28 36 44 52 60
-# 3  5 13 21 29 37 45 53 61
-# 2  6 14 22 30 38 46 54 62
-# 1  7 15 23 31 39 47 55 63
-#    a  b  c  d  e  f  g  h
-# fmt: off
-INIT_BOARD = jnp.int32([
-    4, 1, 0, 0, 0, 0, -1, -4,
-    2, 1, 0, 0, 0, 0, -1, -2,
-    3, 1, 0, 0, 0, 0, -1, -3,
-    5, 1, 0, 0, 0, 0, -1, -5,
-    6, 1, 0, 0, 0, 0, -1, -6,
-    3, 1, 0, 0, 0, 0, -1, -3,
-    2, 1, 0, 0, 0, 0, -1, -2,
-    4, 1, 0, 0, 0, 0, -1, -4
-])
-# fmt: on
-
-# Action
-# 0 ... 9 = underpromotions
-# plane // 3 == 0: rook
-# plane // 3 == 1: bishop
-# plane // 3 == 2: knight
-# plane % 3 == 0: forward
-# plane % 3 == 1: right
-# plane % 3 == 2: left
-# 51                   22                   50
-#    52                21                49
-#       53             20             48
-#          54          19          47
-#             55       18       46
-#                56    17    45
-#                   57 16 44
-# 23 24 25 26 27 28 29  X 30 31 32 33 34 35 36
-#                   43 15 58
-#                42    14    59
-#             41       13       60
-#          40          12          61
-#       39             11             62
-#    38                10                64
-# 37                    9                   64
-
-
-@dataclass
-class State(v1.State):
-    current_player: jnp.ndarray = jnp.int32(0)
-    rewards: jnp.ndarray = jnp.float32([0.0, 0.0])
-    terminated: jnp.ndarray = FALSE
-    truncated: jnp.ndarray = FALSE
-    legal_action_mask: jnp.ndarray = INIT_LEGAL_ACTION_MASK  # 64 * 73 = 4672
-    observation: jnp.ndarray = jnp.zeros((8, 8, 19), dtype=jnp.float32)
-    _step_count: jnp.ndarray = jnp.int32(0)
-    # --- Chess specific ---
-    _turn: jnp.ndarray = jnp.int32(0)
-    _board: jnp.ndarray = INIT_BOARD  # From top left. like FEN
-    # (curr, opp) Flips every turn
-    _can_castle_queen_side: jnp.ndarray = jnp.ones(2, dtype=jnp.bool_)
-    _can_castle_king_side: jnp.ndarray = jnp.ones(2, dtype=jnp.bool_)
-    _en_passant: jnp.ndarray = jnp.int32(-1)  # En passant target. Flips.
-    # # of moves since the last piece capture or pawn move
-    _halfmove_count: jnp.ndarray = jnp.int32(0)
-    _fullmove_count: jnp.ndarray = jnp.int32(1)  # increase every black move
-    _zobrist_hash: jnp.ndarray = INIT_ZOBRIST_HASH
-    _hash_history: jnp.ndarray = (
-        jnp.zeros((MAX_TERMINATION_STEPS + 1, 2), dtype=jnp.uint32)
-        .at[0]
-        .set(INIT_ZOBRIST_HASH)
-    )
-    _board_history: jnp.ndarray = (
-        jnp.zeros((8, 64), dtype=jnp.int32).at[0, :].set(INIT_BOARD)
-    )
-    # index to possible piece positions for speeding up. Flips every turn.
-    _possible_piece_positions: jnp.ndarray = INIT_POSSIBLE_PIECE_POSITIONS
-
-    @property
-    def env_id(self) -> v1.EnvId:
-        return "chess"
-
-    @staticmethod
-    def _from_fen(fen: str):
-        return _from_fen(fen)
-
-    def _to_fen(self) -> str:
-        return _to_fen(self)
-
-
-@dataclass
-class Action:
-    from_: jnp.ndarray = jnp.int32(-1)
-    to: jnp.ndarray = jnp.int32(-1)
-    underpromotion: jnp.ndarray = jnp.int32(
-        -1
-    )  # 0: rook, 1: bishop, 2: knight
-
-    @staticmethod
-    def _from_label(label: jnp.ndarray):
-        """We use AlphaZero style label with channel-last representation: (8, 8, 73)
-
-          73 = queen moves (56) + knight moves (8) + underpromotions (3 * 3)
-
-        Note: this representation is reported as
-
-        > We also tried using a flat distribution over moves for chess and shogi;
-        > the final result was almost identical although training was slightly slower.
-
-        Flat representation may have 1858 actions (= 1792 normal moves + (7 + 7 + 8) * 3 underpromotions)
-
-        Also see
-          - https://github.com/LeelaChessZero/lc0/issues/637
-          - https://github.com/LeelaChessZero/lc0/pull/712
-        """
-        from_, plane = label // 73, label % 73
-        return Action(  # type: ignore
-            from_=from_,
-            to=TO_MAP[from_, plane],  # -1 if impossible move
-            underpromotion=jax.lax.select(
-                plane >= 9, jnp.int32(-1), jnp.int32(plane // 3)
-            ),
-        )
-
-    def _to_label(self):
-        plane = PLANE_MAP[self.from_, self.to]
-        # plane = jax.lax.select(self.underpromotion >= 0, ..., plane)
-        return jnp.int32(self.from_) * 73 + jnp.int32(plane)
-
-
-class Chess(v1.Env):
-    def __init__(self):
-        super().__init__()
-
-    def _init(self, key: jax.random.KeyArray) -> State:
-<<<<<<< HEAD
-        current_player = jnp.int8(jax.random.bernoulli(key))
-=======
-        rng, subkey = jax.random.split(key)
-        current_player = jnp.int32(jax.random.bernoulli(subkey))
->>>>>>> a1a89531
-        state = State(current_player=current_player)  # type: ignore
-        return state
-
-    def _step(self, state: v1.State, action: jnp.ndarray, key) -> State:
-        del key
-        assert isinstance(state, State)
-        state = _step(state, action)
-        state = jax.lax.cond(
-            (MAX_TERMINATION_STEPS <= state._step_count),
-            # end with tie
-            lambda: state.replace(terminated=TRUE),  # type: ignore
-            lambda: state,
-        )
-        return state  # type: ignore
-
-    def _observe(self, state: v1.State, player_id: jnp.ndarray) -> jnp.ndarray:
-        assert isinstance(state, State)
-        return _observe(state, player_id)
-
-    @property
-    def id(self) -> v1.EnvId:
-        return "chess"
-
-    @property
-    def version(self) -> str:
-        return "v1"
-
-    @property
-    def num_players(self) -> int:
-        return 2
-
-
-def _step(state: State, action: jnp.ndarray):
-    a = Action._from_label(action)
-    state = _update_zobrist_hash(state, a)
-
-    hash_ = state._zobrist_hash
-    hash_ ^= _hash_castling_en_passant(state)
-
-    state = _apply_move(state, a)
-    state = _flip(state)
-
-    hash_ ^= _hash_castling_en_passant(state)
-    state = state.replace(_zobrist_hash=hash_)  # type: ignore
-
-    state = _update_history(state)
-    state = state.replace(  # type: ignore
-        legal_action_mask=_legal_action_mask(state)
-    )
-    state = _check_termination(state)
-    return state
-
-
-def _update_history(state: State):
-    # board history
-    board_history = jnp.roll(state._board_history, 64)
-    board_history = board_history.at[0].set(state._board)
-    state = state.replace(_board_history=board_history)  # type:ignore
-    # hash hist
-    hash_hist = jnp.roll(state._hash_history, 2)
-    hash_hist = hash_hist.at[0].set(state._zobrist_hash)
-    state = state.replace(_hash_history=hash_hist)  # type: ignore
-    return state
-
-
-def _check_termination(state: State):
-    has_legal_action = state.legal_action_mask.any()
-    terminated = ~has_legal_action
-    terminated |= state._halfmove_count >= 100
-    terminated |= has_insufficient_pieces(state)
-    rep = (state._hash_history == state._zobrist_hash).all(axis=1).sum() - 1
-    terminated |= rep >= 2
-
-    is_checkmate = (~has_legal_action) & _is_checking(_flip(state))
-    # fmt: off
-    reward = jax.lax.select(
-        is_checkmate,
-        jnp.ones(2, dtype=jnp.float32).at[state.current_player].set(-1),
-        jnp.zeros(2, dtype=jnp.float32),
-    )
-    # fmt: on
-    return state.replace(  # type: ignore
-        terminated=terminated,
-        rewards=reward,
-    )
-
-
-def has_insufficient_pieces(state: State):
-    # Uses the same condition as OpenSpiel.
-    # See https://github.com/deepmind/open_spiel/blob/master/open_spiel/games/chess/chess_board.cc#L724
-    num_pieces = (state._board != EMPTY).sum()
-    num_pawn_rook_queen = (
-        (jnp.abs(state._board) >= ROOK) | (jnp.abs(state._board) == PAWN)
-    ).sum() - 2  # two kings
-    num_bishop = (jnp.abs(state._board) == 3).sum()
-    coords = jnp.arange(64).reshape((8, 8))
-    # [ 0  2  4  6 16 18 20 22 32 34 36 38 48 50 52 54 9 11 13 15 25 27 29 31 41 43 45 47 57 59 61 63]
-    black_coords = jnp.hstack(
-        (coords[::2, ::2].ravel(), coords[1::2, 1::2].ravel())
-    )
-    num_bishop_on_black = (jnp.abs(state._board[black_coords]) == BISHOP).sum()
-    is_insufficient = FALSE
-    # King vs King
-    is_insufficient |= num_pieces <= 2
-    # King + X vs King. X == KNIGHT or BISHOP
-    is_insufficient |= (num_pieces == 3) & (num_pawn_rook_queen == 0)
-    # King + Bishop* vs King + Bishop* (Bishops are on same color tile)
-    is_bishop_all_on_black = num_bishop_on_black == num_bishop
-    is_bishop_all_on_white = num_bishop_on_black == 0
-    is_insufficient |= (num_pieces == num_bishop + 2) & (
-        is_bishop_all_on_black | is_bishop_all_on_white
-    )
-
-    return is_insufficient
-
-
-def _apply_move(state: State, a: Action):
-    # apply move action
-    piece = state._board[a.from_]
-    # en passant
-    is_en_passant = (
-        (state._en_passant >= 0)
-        & (piece == PAWN)
-        & (state._en_passant == a.to)
-    )
-    removed_pawn_pos = a.to - 1
-    state = state.replace(  # type: ignore
-        _board=state._board.at[removed_pawn_pos].set(
-            jax.lax.select(
-                is_en_passant, EMPTY, state._board[removed_pawn_pos]
-            )
-        ),
-    )
-    state = state.replace(  # type: ignore
-        _en_passant=jax.lax.select(
-            (piece == PAWN) & (jnp.abs(a.to - a.from_) == 2),
-            jnp.int32((a.to + a.from_) // 2),
-            jnp.int32(-1),
-        )
-    )
-    # update counters
-    captured = (state._board[a.to] < 0) | (is_en_passant)
-    state = state.replace(  # type: ignore
-        _halfmove_count=jax.lax.select(
-            captured | (piece == PAWN), 0, state._halfmove_count + 1
-        ),
-        _fullmove_count=state._fullmove_count + jnp.int32(state._turn == 1),
-    )
-    # castling
-    # Whether castling is possible or not is not checked here.
-    # We assume that if castling is not possible, it is filtered out.
-    # left
-    state = state.replace(  # type: ignore
-        _board=jax.lax.cond(
-            (piece == KING) & (a.from_ == 32) & (a.to == 16),
-            lambda: state._board.at[0].set(EMPTY).at[24].set(ROOK),
-            lambda: state._board,
-        ),
-        # update rook position
-        _possible_piece_positions=jax.lax.cond(
-            (piece == KING) & (a.from_ == 32) & (a.to == 16),
-            lambda: state._possible_piece_positions.at[0, 0].set(24),
-            lambda: state._possible_piece_positions,
-        ),
-    )
-    # right
-    state = state.replace(  # type: ignore
-        _board=jax.lax.cond(
-            (piece == KING) & (a.from_ == 32) & (a.to == 48),
-            lambda: state._board.at[56].set(EMPTY).at[40].set(ROOK),
-            lambda: state._board,
-        ),
-        # update rook position
-        _possible_piece_positions=jax.lax.cond(
-            (piece == KING) & (a.from_ == 32) & (a.to == 48),
-            lambda: state._possible_piece_positions.at[0, 14].set(40),
-            lambda: state._possible_piece_positions,
-        ),
-    )
-    # update my can_castle_xxx_side
-    state = state.replace(  # type: ignore
-        _can_castle_queen_side=state._can_castle_queen_side.at[0].set(
-            jax.lax.select(
-                (a.from_ == 32) | (a.from_ == 0),
-                FALSE,
-                state._can_castle_queen_side[0],
-            )
-        ),
-        _can_castle_king_side=state._can_castle_king_side.at[0].set(
-            jax.lax.select(
-                (a.from_ == 32) | (a.from_ == 56),
-                FALSE,
-                state._can_castle_king_side[0],
-            )
-        ),
-    )
-    # update opp can_castle_xxx_side
-    state = state.replace(  # type: ignore
-        _can_castle_queen_side=state._can_castle_queen_side.at[1].set(
-            jax.lax.select(
-                (a.to == 7),
-                FALSE,
-                state._can_castle_queen_side[1],
-            )
-        ),
-        _can_castle_king_side=state._can_castle_king_side.at[1].set(
-            jax.lax.select(
-                (a.to == 63),
-                FALSE,
-                state._can_castle_king_side[1],
-            )
-        ),
-    )
-    # promotion to queen
-    piece = jax.lax.select(
-        piece == PAWN & (a.from_ % 8 == 6) & (a.underpromotion < 0),
-        QUEEN,
-        piece,
-    )
-    # underpromotion
-    piece = jax.lax.select(
-        a.underpromotion < 0,
-        piece,
-        jnp.int32([ROOK, BISHOP, KNIGHT])[a.underpromotion],
-    )
-    # actually move
-    state = state.replace(  # type: ignore
-        _board=state._board.at[a.from_].set(EMPTY).at[a.to].set(piece)
-    )
-    # update possible piece positions
-    ix = jnp.argmin(jnp.abs(state._possible_piece_positions[0, :] - a.from_))
-    state = state.replace(  # type: ignore
-        _possible_piece_positions=state._possible_piece_positions.at[
-            0, ix
-        ].set(a.to)
-    )
-    return state
-
-
-def _flip_pos(x):
-    """
-    >>> _flip_pos(jnp.int32(34))
-    Array(37, dtype=int32)
-    >>> _flip_pos(jnp.int32(37))
-    Array(34, dtype=int32)
-    >>> _flip_pos(jnp.int32(-1))
-    Array(-1, dtype=int32)
-    """
-    return jax.lax.select(x == -1, x, (x // 8) * 8 + (7 - (x % 8)))
-
-
-def _rotate(board):
-    return jnp.rot90(board, k=1)
-
-
-def _flip(state: State) -> State:
-    return state.replace(  # type: ignore
-        current_player=(state.current_player + 1) % 2,
-        _board=-jnp.flip(state._board.reshape(8, 8), axis=1).flatten(),
-        _turn=(state._turn + 1) % 2,
-        _en_passant=_flip_pos(state._en_passant),
-        _can_castle_queen_side=state._can_castle_queen_side[::-1],
-        _can_castle_king_side=state._can_castle_king_side[::-1],
-        _board_history=-jnp.flip(
-            state._board_history.reshape(-1, 8, 8), axis=-1
-        ).reshape(-1, 64),
-        _possible_piece_positions=state._possible_piece_positions[::-1],
-    )
-
-
-def _legal_action_mask(state):
-    def is_legal(a: Action):
-        ok = _is_pseudo_legal(state, a)
-        next_s = _flip(_apply_move(state, a))
-        ok &= ~_is_checking(next_s)
-
-        return ok
-
-    @jax.vmap
-    def legal_norml_moves(from_):
-        piece = state._board[from_]
-
-        @jax.vmap
-        def legal_label(to):
-            a = Action(from_=from_, to=to)
-            return jax.lax.select(
-                (from_ >= 0) & (piece > 0) & (to >= 0) & is_legal(a),
-                a._to_label(),
-                jnp.int32(-1),
-            )
-
-        return legal_label(CAN_MOVE[piece, from_])
-
-    def legal_underpromotions(mask):
-        # from_ = 6 14 22 30 38 46 54 62
-        # plane = 0 ... 8
-        @jax.vmap
-        def make_labels(from_):
-            return from_ * 73 + jnp.arange(9)
-
-        labels = make_labels(
-            jnp.int32([6, 14, 22, 30, 38, 46, 54, 62])
-        ).flatten()
-
-        @jax.vmap
-        def legal_labels(label):
-            a = Action._from_label(label)
-            ok = (state._board[a.from_] == PAWN) & (a.to >= 0)
-            ok &= mask[Action(from_=a.from_, to=a.to)._to_label()]
-            return jax.lax.select(ok, label, -1)
-
-        ok_labels = legal_labels(labels)
-        return ok_labels.flatten()
-
-    def legal_en_passants():
-        to = state._en_passant
-
-        @jax.vmap
-        def legal_labels(from_):
-            ok = (
-                (from_ >= 0)
-                & (from_ < 64)
-                & (to >= 0)
-                & (state._board[from_] == PAWN)
-                & (state._board[to - 1] == -PAWN)
-            )
-            a = Action(from_=from_, to=to)
-            ok &= ~_is_checking(_flip(_apply_move(state, a)))
-            return jax.lax.select(ok, a._to_label(), -1)
-
-        return legal_labels(jnp.int32([to - 9, to + 7]))
-
-    def can_castle_king_side():
-        ok = state._board[32] == KING
-        ok &= state._board[56] == ROOK
-        ok &= state._can_castle_king_side[0]
-        ok &= state._board[40] == EMPTY
-        ok &= state._board[48] == EMPTY
-
-        @jax.vmap
-        def is_ok(label):
-            return ~_is_checking(
-                _flip(_apply_move(state, Action._from_label(label)))
-            )
-
-        ok &= ~_is_checking(_flip(state))
-        ok &= is_ok(jnp.int32([2366, 2367])).all()
-
-        return ok
-
-    def can_castle_queen_side():
-        ok = state._board[32] == KING
-        ok &= state._board[0] == ROOK
-        ok &= state._can_castle_queen_side[0]
-        ok &= state._board[8] == EMPTY
-        ok &= state._board[16] == EMPTY
-        ok &= state._board[24] == EMPTY
-
-        @jax.vmap
-        def is_ok(label):
-            return ~_is_checking(
-                _flip(_apply_move(state, Action._from_label(label)))
-            )
-
-        ok &= ~_is_checking(_flip(state))
-        ok &= is_ok(jnp.int32([2364, 2365])).all()
-
-        return ok
-
-    actions = legal_norml_moves(
-        state._possible_piece_positions[0]
-    ).flatten()  # include -1
-    # +1 is to avoid setting True to the last element
-    mask = jnp.zeros(64 * 73 + 1, dtype=jnp.bool_)
-    mask = mask.at[actions].set(TRUE)
-
-    # castling
-    mask = mask.at[2364].set(
-        jax.lax.select(can_castle_queen_side(), TRUE, mask[2364])
-    )
-    mask = mask.at[2367].set(
-        jax.lax.select(can_castle_king_side(), TRUE, mask[2367])
-    )
-
-    # set en passant
-    actions = legal_en_passants()
-    mask = mask.at[actions].set(TRUE)
-
-    # set underpromotions
-    actions = legal_underpromotions(mask)
-    mask = mask.at[actions].set(TRUE)
-
-    return mask[:-1]
-
-
-def _is_attacking(state: State, pos):
-    @jax.vmap
-    def can_move(from_):
-        a = Action(from_=from_, to=pos)
-        return (from_ != -1) & _is_pseudo_legal(state, a)
-
-    return can_move(CAN_MOVE_ANY[pos, :]).any()
-
-
-def _is_checking(state: State):
-    """True if possible to capture the opponent king"""
-    opp_king_pos = jnp.argmin(jnp.abs(state._board - -KING))
-    return _is_attacking(state, opp_king_pos)
-
-
-def _is_pseudo_legal(state: State, a: Action):
-    piece = state._board[a.from_]
-    ok = (piece >= 0) & (state._board[a.to] <= 0)
-    ok &= (CAN_MOVE[piece, a.from_] == a.to).any()
-    between_ixs = BETWEEN[a.from_, a.to]
-    ok &= ((between_ixs < 0) | (state._board[between_ixs] == EMPTY)).all()
-    # filter pawn move
-    ok &= ~((piece == PAWN) & ((a.to % 8) < (a.from_ % 8)))
-    ok &= ~(
-        (piece == PAWN)
-        & (jnp.abs(a.to - a.from_) <= 2)
-        & (state._board[a.to] < 0)
-    )
-    ok &= ~(
-        (piece == PAWN)
-        & (jnp.abs(a.to - a.from_) > 2)
-        & (state._board[a.to] >= 0)
-    )
-    return (a.to >= 0) & ok
-
-
-def _possible_piece_positions(state):
-    my_pos = jnp.nonzero(state._board > 0, size=16, fill_value=-1)[0].astype(
-        jnp.int32
-    )
-    opp_pos = jnp.nonzero(_flip(state)._board > 0, size=16, fill_value=-1)[
-        0
-    ].astype(jnp.int32)
-    return jnp.vstack((my_pos, opp_pos))
-
-
-def _observe(state: State, player_id: jnp.ndarray):
-    color = jax.lax.select(
-        state.current_player == player_id, state._turn, 1 - state._turn
-    )
-    ones = jnp.ones((1, 8, 8), dtype=jnp.float32)
-
-    state = jax.lax.cond(
-        state.current_player == player_id, lambda: state, lambda: _flip(state)
-    )
-
-    def make(i):
-        board = _rotate(state._board_history[i].reshape((8, 8)))
-
-        def piece_feat(p):
-            return (board == p).astype(jnp.float32)
-
-        my_pieces = jax.vmap(piece_feat)(jnp.arange(1, 7))
-        opp_pieces = jax.vmap(piece_feat)(-jnp.arange(1, 7))
-
-        h = state._hash_history[i, :]
-        rep = (state._hash_history == h).all(axis=1).sum() - 1
-        rep = jax.lax.select((h == 0).all(), 0, rep)
-        rep0 = ones * (rep == 0)
-        rep1 = ones * (rep >= 1)
-        return jnp.vstack([my_pieces, opp_pieces, rep0, rep1])
-
-    board_feat = jax.vmap(make)(jnp.arange(8)).reshape(-1, 8, 8)
-    color = color * ones
-    total_move_cnt = (state._step_count / MAX_TERMINATION_STEPS) * ones
-    my_queen_side_castling_right = ones * state._can_castle_queen_side[0]
-    my_king_side_castling_right = ones * state._can_castle_king_side[0]
-    opp_queen_side_castling_right = ones * state._can_castle_queen_side[1]
-    opp_king_side_castling_right = ones * state._can_castle_king_side[1]
-    no_prog_cnt = (state._halfmove_count.astype(jnp.float32) / 100.0) * ones
-
-    return jnp.vstack(
-        [
-            board_feat,
-            color,
-            total_move_cnt,
-            my_queen_side_castling_right,
-            my_king_side_castling_right,
-            opp_queen_side_castling_right,
-            opp_king_side_castling_right,
-            no_prog_cnt,
-        ]
-    ).transpose((1, 2, 0))
-
-
-def _zobrist_hash(state):
-    """
-    >>> state = State()
-    >>> _zobrist_hash(state)
-    Array([1172276016, 1112364556], dtype=uint32)
-    """
-    hash_ = jnp.zeros(2, dtype=jnp.uint32)
-    hash_ = jax.lax.select(state._turn == 0, hash_, hash_ ^ ZOBRIST_SIDE)
-    board = jax.lax.select(state._turn == 0, state._board, _flip(state)._board)
-
-    def xor(i, h):
-        # 0, ..., 12 (white pawn, ..., black king)
-        piece = board[i] + 6
-        return h ^ ZOBRIST_BOARD[i, piece]
-
-    hash_ = jax.lax.fori_loop(0, 64, xor, hash_)
-    hash_ ^= _hash_castling_en_passant(state)
-    return hash_
-
-
-def _hash_castling_en_passant(state):
-    # we don't take care side (turn) as it's already taken into account in hash
-    zero = jnp.uint32([0, 0])
-    hash_ = zero
-    hash_ ^= jax.lax.select(
-        state._can_castle_queen_side[0], ZOBRIST_CASTLING_QUEEN[0], zero
-    )
-    hash_ ^= jax.lax.select(
-        state._can_castle_queen_side[1], ZOBRIST_CASTLING_QUEEN[1], zero
-    )
-    hash_ ^= jax.lax.select(
-        state._can_castle_king_side[0], ZOBRIST_CASTLING_KING[0], zero
-    )
-    hash_ ^= jax.lax.select(
-        state._can_castle_king_side[1], ZOBRIST_CASTLING_KING[1], zero
-    )
-    hash_ ^= ZOBRIST_EN_PASSANT[state._en_passant]
-    return hash_
-
-
-def _update_zobrist_hash(state: State, action: Action):
-    # do NOT take into account
-    #  - en passant, and
-    #  - castling
-    hash_ = state._zobrist_hash
-    source_piece = state._board[action.from_]
-    source_piece = jax.lax.select(
-        state._turn == 0, source_piece + 6, (source_piece * -1) + 6
-    )
-    destination_piece = state._board[action.to]
-    destination_piece = jax.lax.select(
-        state._turn == 0, destination_piece + 6, (destination_piece * -1) + 6
-    )
-    from_ = jax.lax.select(
-        state._turn == 0, action.from_, _flip_pos(action.from_)
-    )
-    to = jax.lax.select(state._turn == 0, action.to, _flip_pos(action.to))
-    hash_ ^= ZOBRIST_BOARD[from_, source_piece]  # Remove the piece from source
-    hash_ ^= ZOBRIST_BOARD[from_, 6]  # Make source empty
-    hash_ ^= ZOBRIST_BOARD[
-        to, destination_piece
-    ]  # Remove the piece at target pos (including empty)
-
-    # promotion to queen
-    piece = state._board[action.from_]
-    source_piece = jax.lax.select(
-        (piece == PAWN)
-        & (action.from_ % 8 == 6)
-        & (action.underpromotion < 0),
-        jax.lax.select(state._turn == 0, QUEEN + 6, (QUEEN * -1) + 6),
-        source_piece,
-    )
-
-    # underpromotion
-    source_piece = jax.lax.select(
-        action.underpromotion >= 0,
-        jax.lax.select(
-            state._turn == 0,
-            source_piece + 3 - action.underpromotion,
-            source_piece - (3 - action.underpromotion),
-        ),
-        source_piece,
-    )
-
-    hash_ ^= ZOBRIST_BOARD[to, source_piece]  # Put the piece to the target pos
-
-    # en_passant
-    is_en_passant = (
-        (state._en_passant >= 0)
-        & (piece == PAWN)
-        & (state._en_passant == action.to)
-    )
-    removed_pawn_pos = action.to - 1
-    removed_pawn_pos = jax.lax.select(
-        state._turn == 0, removed_pawn_pos, _flip_pos(removed_pawn_pos)
-    )
-    opp_pawn = jax.lax.select(state._turn == 0, (PAWN * -1) + 6, PAWN + 6)
-    hash_ ^= jax.lax.select(
-        is_en_passant,
-        ZOBRIST_BOARD[removed_pawn_pos, opp_pawn],
-        jnp.uint32([0, 0]),
-    )  # Remove the pawn
-    hash_ ^= jax.lax.select(
-        is_en_passant, ZOBRIST_BOARD[removed_pawn_pos, 6], jnp.uint32([0, 0])
-    )  # empty
-
-    hash_ ^= ZOBRIST_SIDE
-    return state.replace(  # type: ignore
-        _zobrist_hash=hash_,
-    )
-
-
-def _from_fen(fen: str):
-    """Restore state from FEN
-
-    >>> state = _from_fen(
-    ...     "rnbqkbnr/pppppppp/8/8/8/P7/1PPPPPPP/RNBQKBNR w KQkq e3 0 1"
-    ... )
-    >>> _rotate(state._board.reshape(8, 8))
-    Array([[-4, -2, -3, -5, -6, -3, -2, -4],
-           [-1, -1, -1, -1, -1, -1, -1, -1],
-           [ 0,  0,  0,  0,  0,  0,  0,  0],
-           [ 0,  0,  0,  0,  0,  0,  0,  0],
-           [ 0,  0,  0,  0,  0,  0,  0,  0],
-           [ 1,  0,  0,  0,  0,  0,  0,  0],
-           [ 0,  1,  1,  1,  1,  1,  1,  1],
-           [ 4,  2,  3,  5,  6,  3,  2,  4]], dtype=int32)
-    >>> state._en_passant
-    Array(34, dtype=int32)
-    >>> state = _from_fen(
-    ...     "rnbqkbnr/pppppppp/8/8/8/P7/1PPPPPPP/RNBQKBNR b KQkq e3 0 1"
-    ... )
-    >>> _rotate(state._board.reshape(8, 8))
-    Array([[-4, -2, -3, -5, -6, -3, -2, -4],
-           [ 0, -1, -1, -1, -1, -1, -1, -1],
-           [-1,  0,  0,  0,  0,  0,  0,  0],
-           [ 0,  0,  0,  0,  0,  0,  0,  0],
-           [ 0,  0,  0,  0,  0,  0,  0,  0],
-           [ 0,  0,  0,  0,  0,  0,  0,  0],
-           [ 1,  1,  1,  1,  1,  1,  1,  1],
-           [ 4,  2,  3,  5,  6,  3,  2,  4]], dtype=int32)
-    >>> state._en_passant
-    Array(37, dtype=int32)
-    """
-    board, turn, castling, en_passant, halfmove_cnt, fullmove_cnt = fen.split()
-    arr = []
-    for line in board.split("/"):
-        for c in line:
-            if str.isnumeric(c):
-                for _ in range(int(c)):
-                    arr.append(0)
-            else:
-                ix = "pnbrqk".index(str.lower(c)) + 1
-                if str.islower(c):
-                    ix *= -1
-                arr.append(ix)
-    can_castle_queen_side = jnp.zeros(2, dtype=jnp.bool_)
-    can_castle_king_side = jnp.zeros(2, dtype=jnp.bool_)
-    if "Q" in castling:
-        can_castle_queen_side = can_castle_queen_side.at[0].set(TRUE)
-    if "q" in castling:
-        can_castle_queen_side = can_castle_queen_side.at[1].set(TRUE)
-    if "K" in castling:
-        can_castle_king_side = can_castle_king_side.at[0].set(TRUE)
-    if "k" in castling:
-        can_castle_king_side = can_castle_king_side.at[1].set(TRUE)
-    if turn == "b":
-        can_castle_queen_side = can_castle_queen_side[::-1]
-        can_castle_king_side = can_castle_king_side[::-1]
-    mat = jnp.int32(arr).reshape(8, 8)
-    if turn == "b":
-        mat = -jnp.flip(mat, axis=0)
-    ep = (
-        jnp.int32(-1)
-        if en_passant == "-"
-        else jnp.int32(
-            "abcdefgh".index(en_passant[0]) * 8 + int(en_passant[1]) - 1
-        )
-    )
-    if turn == "b" and ep >= 0:
-        ep = _flip_pos(ep)
-    state = State(  # type: ignore
-        _board=jnp.rot90(mat, k=3).flatten(),
-        _turn=jnp.int32(0) if turn == "w" else jnp.int32(1),
-        _can_castle_queen_side=can_castle_queen_side,
-        _can_castle_king_side=can_castle_king_side,
-        _en_passant=ep,
-        _halfmove_count=jnp.int32(halfmove_cnt),
-        _fullmove_count=jnp.int32(fullmove_cnt),
-    )
-    state = state.replace(  # type: ignore
-        _possible_piece_positions=jax.jit(_possible_piece_positions)(state)
-    )
-    state = state.replace(  # type: ignore
-        legal_action_mask=jax.jit(_legal_action_mask)(state),
-    )
-    state = state.replace(_zobrist_hash=_zobrist_hash(state))  # type: ignore
-    state = _update_history(state)
-    state = jax.jit(_check_termination)(state)
-    state = state.replace(  # type: ignore
-        observation=jax.jit(_observe)(state, state.current_player)
-    )
-    return state
-
-
-def _to_fen(state: State):
-    """Convert state into FEN expression.
-
-    - Board
-        - Pawn:P Knight:N Bishop:B ROok:R Queen:Q King:K
-        - The pice of th first player is capitalized
-        - If empty, the number of consecutive spaces is inserted and shifted to the next piece. (e.g., P Empty Empty Empty R is P3R)
-        - Starts from the upper left and looks to the right
-        - When the row changes, insert /
-    - Turn (w/b) comes after the board
-    - Castling availability. K for King side, Q for Queen side. If both are not available, -
-    - The place where en passant is possible. If the pawn moves 2 squares, record the position where the pawn passed
-    - At last, the number of moves since the last pawn move or capture and the normal number of moves (fixed at 0 and 1 here)
-
-    >>> s = State(_en_passant=jnp.int32(34))
-    >>> _to_fen(s)
-    'rnbqkbnr/pppppppp/8/8/8/8/PPPPPPPP/RNBQKBNR w KQkq e3 0 1'
-    >>> _to_fen(
-    ...     _from_fen(
-    ...         "rnbqkbnr/pppppppp/8/8/8/P7/1PPPPPPP/RNBQKBNR b KQkq e3 0 1"
-    ...     )
-    ... )
-    'rnbqkbnr/pppppppp/8/8/8/P7/1PPPPPPP/RNBQKBNR b KQkq e3 0 1'
-    """
-    pb = jnp.rot90(state._board.reshape(8, 8), k=1)
-    if state._turn == 1:
-        pb = -jnp.flip(pb, axis=0)
-    fen = ""
-    # board
-    for i in range(8):
-        space_length = 0
-        for j in range(8):
-            piece = pb[i, j]
-            if piece == 0:
-                space_length += 1
-            elif space_length != 0:
-                fen += str(space_length)
-                space_length = 0
-            if piece != 0:
-                if piece > 0:
-                    fen += "PNBRQK"[piece - 1]
-                else:
-                    fen += "pnbrqk"[-piece - 1]
-        if space_length != 0:
-            fen += str(space_length)
-        if i != 7:
-            fen += "/"
-        else:
-            fen += " "
-    # turn
-    fen += "w " if state._turn == 0 else "b "
-    # castling
-    can_castle_queen_side = state._can_castle_queen_side
-    can_castle_king_side = state._can_castle_king_side
-    if state._turn == 1:
-        can_castle_queen_side = can_castle_queen_side[::-1]
-        can_castle_king_side = can_castle_king_side[::-1]
-    if not (can_castle_queen_side.any() | can_castle_king_side.any()):
-        fen += "-"
-    else:
-        if can_castle_king_side[0]:
-            fen += "K"
-        if can_castle_queen_side[0]:
-            fen += "Q"
-        if can_castle_king_side[1]:
-            fen += "k"
-        if can_castle_queen_side[1]:
-            fen += "q"
-    fen += " "
-    # em passant
-    en_passant = state._en_passant
-    if state._turn == 1:
-        en_passant = _flip_pos(en_passant)
-    ep = int(en_passant.item())
-    if ep == -1:
-        fen += "-"
-    else:
-        fen += "abcdefgh"[ep // 8]
-        fen += str(ep % 8 + 1)
-    fen += " "
-    fen += str(state._halfmove_count.item())
-    fen += " "
-    fen += str(state._fullmove_count.item())
-    return fen
+# Copyright 2023 The Pgx Authors. All Rights Reserved.
+#
+# Licensed under the Apache License, Version 2.0 (the "License");
+# you may not use this file except in compliance with the License.
+# You may obtain a copy of the License at
+#
+#     http://www.apache.org/licenses/LICENSE-2.0
+#
+# Unless required by applicable law or agreed to in writing, software
+# distributed under the License is distributed on an "AS IS" BASIS,
+# WITHOUT WARRANTIES OR CONDITIONS OF ANY KIND, either express or implied.
+# See the License for the specific language governing permissions and
+# limitations under the License.
+
+import jax
+import jax.numpy as jnp
+
+import pgx.core as v1
+from pgx._src.chess_utils import (  # type: ignore
+    BETWEEN,
+    CAN_MOVE,
+    CAN_MOVE_ANY,
+    INIT_LEGAL_ACTION_MASK,
+    INIT_POSSIBLE_PIECE_POSITIONS,
+    PLANE_MAP,
+    TO_MAP,
+    ZOBRIST_BOARD,
+    ZOBRIST_CASTLING_KING,
+    ZOBRIST_CASTLING_QUEEN,
+    ZOBRIST_EN_PASSANT,
+    ZOBRIST_SIDE,
+)
+from pgx._src.struct import dataclass
+
+INIT_ZOBRIST_HASH = jnp.uint32([1172276016, 1112364556])
+MAX_TERMINATION_STEPS = 512  # from AZ paper
+
+TRUE = jnp.bool_(True)
+FALSE = jnp.bool_(False)
+
+EMPTY = jnp.int32(0)
+PAWN = jnp.int32(1)
+KNIGHT = jnp.int32(2)
+BISHOP = jnp.int32(3)
+ROOK = jnp.int32(4)
+QUEEN = jnp.int32(5)
+KING = jnp.int32(6)
+# OPP_PAWN = -1
+# OPP_KNIGHT = -2
+# OPP_BISHOP = -3
+# OPP_ROOK = -4
+# OPP_QUEEN = -5
+# OPP_KING = -6
+
+
+# board index (white view)
+# 8  7 15 23 31 39 47 55 63
+# 7  6 14 22 30 38 46 54 62
+# 6  5 13 21 29 37 45 53 61
+# 5  4 12 20 28 36 44 52 60
+# 4  3 11 19 27 35 43 51 59
+# 3  2 10 18 26 34 42 50 58
+# 2  1  9 17 25 33 41 49 57
+# 1  0  8 16 24 32 40 48 56
+#    a  b  c  d  e  f  g  h
+# board index (flipped black view)
+# 8  0  8 16 24 32 40 48 56
+# 7  1  9 17 25 33 41 49 57
+# 6  2 10 18 26 34 42 50 58
+# 5  3 11 19 27 35 43 51 59
+# 4  4 12 20 28 36 44 52 60
+# 3  5 13 21 29 37 45 53 61
+# 2  6 14 22 30 38 46 54 62
+# 1  7 15 23 31 39 47 55 63
+#    a  b  c  d  e  f  g  h
+# fmt: off
+INIT_BOARD = jnp.int32([
+    4, 1, 0, 0, 0, 0, -1, -4,
+    2, 1, 0, 0, 0, 0, -1, -2,
+    3, 1, 0, 0, 0, 0, -1, -3,
+    5, 1, 0, 0, 0, 0, -1, -5,
+    6, 1, 0, 0, 0, 0, -1, -6,
+    3, 1, 0, 0, 0, 0, -1, -3,
+    2, 1, 0, 0, 0, 0, -1, -2,
+    4, 1, 0, 0, 0, 0, -1, -4
+])
+# fmt: on
+
+# Action
+# 0 ... 9 = underpromotions
+# plane // 3 == 0: rook
+# plane // 3 == 1: bishop
+# plane // 3 == 2: knight
+# plane % 3 == 0: forward
+# plane % 3 == 1: right
+# plane % 3 == 2: left
+# 51                   22                   50
+#    52                21                49
+#       53             20             48
+#          54          19          47
+#             55       18       46
+#                56    17    45
+#                   57 16 44
+# 23 24 25 26 27 28 29  X 30 31 32 33 34 35 36
+#                   43 15 58
+#                42    14    59
+#             41       13       60
+#          40          12          61
+#       39             11             62
+#    38                10                64
+# 37                    9                   64
+
+
+@dataclass
+class State(v1.State):
+    current_player: jnp.ndarray = jnp.int32(0)
+    rewards: jnp.ndarray = jnp.float32([0.0, 0.0])
+    terminated: jnp.ndarray = FALSE
+    truncated: jnp.ndarray = FALSE
+    legal_action_mask: jnp.ndarray = INIT_LEGAL_ACTION_MASK  # 64 * 73 = 4672
+    observation: jnp.ndarray = jnp.zeros((8, 8, 19), dtype=jnp.float32)
+    _step_count: jnp.ndarray = jnp.int32(0)
+    # --- Chess specific ---
+    _turn: jnp.ndarray = jnp.int32(0)
+    _board: jnp.ndarray = INIT_BOARD  # From top left. like FEN
+    # (curr, opp) Flips every turn
+    _can_castle_queen_side: jnp.ndarray = jnp.ones(2, dtype=jnp.bool_)
+    _can_castle_king_side: jnp.ndarray = jnp.ones(2, dtype=jnp.bool_)
+    _en_passant: jnp.ndarray = jnp.int32(-1)  # En passant target. Flips.
+    # # of moves since the last piece capture or pawn move
+    _halfmove_count: jnp.ndarray = jnp.int32(0)
+    _fullmove_count: jnp.ndarray = jnp.int32(1)  # increase every black move
+    _zobrist_hash: jnp.ndarray = INIT_ZOBRIST_HASH
+    _hash_history: jnp.ndarray = (
+        jnp.zeros((MAX_TERMINATION_STEPS + 1, 2), dtype=jnp.uint32)
+        .at[0]
+        .set(INIT_ZOBRIST_HASH)
+    )
+    _board_history: jnp.ndarray = (
+        jnp.zeros((8, 64), dtype=jnp.int32).at[0, :].set(INIT_BOARD)
+    )
+    # index to possible piece positions for speeding up. Flips every turn.
+    _possible_piece_positions: jnp.ndarray = INIT_POSSIBLE_PIECE_POSITIONS
+
+    @property
+    def env_id(self) -> v1.EnvId:
+        return "chess"
+
+    @staticmethod
+    def _from_fen(fen: str):
+        return _from_fen(fen)
+
+    def _to_fen(self) -> str:
+        return _to_fen(self)
+
+
+@dataclass
+class Action:
+    from_: jnp.ndarray = jnp.int32(-1)
+    to: jnp.ndarray = jnp.int32(-1)
+    underpromotion: jnp.ndarray = jnp.int32(
+        -1
+    )  # 0: rook, 1: bishop, 2: knight
+
+    @staticmethod
+    def _from_label(label: jnp.ndarray):
+        """We use AlphaZero style label with channel-last representation: (8, 8, 73)
+
+          73 = queen moves (56) + knight moves (8) + underpromotions (3 * 3)
+
+        Note: this representation is reported as
+
+        > We also tried using a flat distribution over moves for chess and shogi;
+        > the final result was almost identical although training was slightly slower.
+
+        Flat representation may have 1858 actions (= 1792 normal moves + (7 + 7 + 8) * 3 underpromotions)
+
+        Also see
+          - https://github.com/LeelaChessZero/lc0/issues/637
+          - https://github.com/LeelaChessZero/lc0/pull/712
+        """
+        from_, plane = label // 73, label % 73
+        return Action(  # type: ignore
+            from_=from_,
+            to=TO_MAP[from_, plane],  # -1 if impossible move
+            underpromotion=jax.lax.select(
+                plane >= 9, jnp.int32(-1), jnp.int32(plane // 3)
+            ),
+        )
+
+    def _to_label(self):
+        plane = PLANE_MAP[self.from_, self.to]
+        # plane = jax.lax.select(self.underpromotion >= 0, ..., plane)
+        return jnp.int32(self.from_) * 73 + jnp.int32(plane)
+
+
+class Chess(v1.Env):
+    def __init__(self):
+        super().__init__()
+
+    def _init(self, key: jax.random.KeyArray) -> State:
+        current_player = jnp.int32(jax.random.bernoulli(key))
+        state = State(current_player=current_player)  # type: ignore
+        return state
+
+    def _step(self, state: v1.State, action: jnp.ndarray, key) -> State:
+        del key
+        assert isinstance(state, State)
+        state = _step(state, action)
+        state = jax.lax.cond(
+            (MAX_TERMINATION_STEPS <= state._step_count),
+            # end with tie
+            lambda: state.replace(terminated=TRUE),  # type: ignore
+            lambda: state,
+        )
+        return state  # type: ignore
+
+    def _observe(self, state: v1.State, player_id: jnp.ndarray) -> jnp.ndarray:
+        assert isinstance(state, State)
+        return _observe(state, player_id)
+
+    @property
+    def id(self) -> v1.EnvId:
+        return "chess"
+
+    @property
+    def version(self) -> str:
+        return "v1"
+
+    @property
+    def num_players(self) -> int:
+        return 2
+
+
+def _step(state: State, action: jnp.ndarray):
+    a = Action._from_label(action)
+    state = _update_zobrist_hash(state, a)
+
+    hash_ = state._zobrist_hash
+    hash_ ^= _hash_castling_en_passant(state)
+
+    state = _apply_move(state, a)
+    state = _flip(state)
+
+    hash_ ^= _hash_castling_en_passant(state)
+    state = state.replace(_zobrist_hash=hash_)  # type: ignore
+
+    state = _update_history(state)
+    state = state.replace(  # type: ignore
+        legal_action_mask=_legal_action_mask(state)
+    )
+    state = _check_termination(state)
+    return state
+
+
+def _update_history(state: State):
+    # board history
+    board_history = jnp.roll(state._board_history, 64)
+    board_history = board_history.at[0].set(state._board)
+    state = state.replace(_board_history=board_history)  # type:ignore
+    # hash hist
+    hash_hist = jnp.roll(state._hash_history, 2)
+    hash_hist = hash_hist.at[0].set(state._zobrist_hash)
+    state = state.replace(_hash_history=hash_hist)  # type: ignore
+    return state
+
+
+def _check_termination(state: State):
+    has_legal_action = state.legal_action_mask.any()
+    terminated = ~has_legal_action
+    terminated |= state._halfmove_count >= 100
+    terminated |= has_insufficient_pieces(state)
+    rep = (state._hash_history == state._zobrist_hash).all(axis=1).sum() - 1
+    terminated |= rep >= 2
+
+    is_checkmate = (~has_legal_action) & _is_checking(_flip(state))
+    # fmt: off
+    reward = jax.lax.select(
+        is_checkmate,
+        jnp.ones(2, dtype=jnp.float32).at[state.current_player].set(-1),
+        jnp.zeros(2, dtype=jnp.float32),
+    )
+    # fmt: on
+    return state.replace(  # type: ignore
+        terminated=terminated,
+        rewards=reward,
+    )
+
+
+def has_insufficient_pieces(state: State):
+    # Uses the same condition as OpenSpiel.
+    # See https://github.com/deepmind/open_spiel/blob/master/open_spiel/games/chess/chess_board.cc#L724
+    num_pieces = (state._board != EMPTY).sum()
+    num_pawn_rook_queen = (
+        (jnp.abs(state._board) >= ROOK) | (jnp.abs(state._board) == PAWN)
+    ).sum() - 2  # two kings
+    num_bishop = (jnp.abs(state._board) == 3).sum()
+    coords = jnp.arange(64).reshape((8, 8))
+    # [ 0  2  4  6 16 18 20 22 32 34 36 38 48 50 52 54 9 11 13 15 25 27 29 31 41 43 45 47 57 59 61 63]
+    black_coords = jnp.hstack(
+        (coords[::2, ::2].ravel(), coords[1::2, 1::2].ravel())
+    )
+    num_bishop_on_black = (jnp.abs(state._board[black_coords]) == BISHOP).sum()
+    is_insufficient = FALSE
+    # King vs King
+    is_insufficient |= num_pieces <= 2
+    # King + X vs King. X == KNIGHT or BISHOP
+    is_insufficient |= (num_pieces == 3) & (num_pawn_rook_queen == 0)
+    # King + Bishop* vs King + Bishop* (Bishops are on same color tile)
+    is_bishop_all_on_black = num_bishop_on_black == num_bishop
+    is_bishop_all_on_white = num_bishop_on_black == 0
+    is_insufficient |= (num_pieces == num_bishop + 2) & (
+        is_bishop_all_on_black | is_bishop_all_on_white
+    )
+
+    return is_insufficient
+
+
+def _apply_move(state: State, a: Action):
+    # apply move action
+    piece = state._board[a.from_]
+    # en passant
+    is_en_passant = (
+        (state._en_passant >= 0)
+        & (piece == PAWN)
+        & (state._en_passant == a.to)
+    )
+    removed_pawn_pos = a.to - 1
+    state = state.replace(  # type: ignore
+        _board=state._board.at[removed_pawn_pos].set(
+            jax.lax.select(
+                is_en_passant, EMPTY, state._board[removed_pawn_pos]
+            )
+        ),
+    )
+    state = state.replace(  # type: ignore
+        _en_passant=jax.lax.select(
+            (piece == PAWN) & (jnp.abs(a.to - a.from_) == 2),
+            jnp.int32((a.to + a.from_) // 2),
+            jnp.int32(-1),
+        )
+    )
+    # update counters
+    captured = (state._board[a.to] < 0) | (is_en_passant)
+    state = state.replace(  # type: ignore
+        _halfmove_count=jax.lax.select(
+            captured | (piece == PAWN), 0, state._halfmove_count + 1
+        ),
+        _fullmove_count=state._fullmove_count + jnp.int32(state._turn == 1),
+    )
+    # castling
+    # Whether castling is possible or not is not checked here.
+    # We assume that if castling is not possible, it is filtered out.
+    # left
+    state = state.replace(  # type: ignore
+        _board=jax.lax.cond(
+            (piece == KING) & (a.from_ == 32) & (a.to == 16),
+            lambda: state._board.at[0].set(EMPTY).at[24].set(ROOK),
+            lambda: state._board,
+        ),
+        # update rook position
+        _possible_piece_positions=jax.lax.cond(
+            (piece == KING) & (a.from_ == 32) & (a.to == 16),
+            lambda: state._possible_piece_positions.at[0, 0].set(24),
+            lambda: state._possible_piece_positions,
+        ),
+    )
+    # right
+    state = state.replace(  # type: ignore
+        _board=jax.lax.cond(
+            (piece == KING) & (a.from_ == 32) & (a.to == 48),
+            lambda: state._board.at[56].set(EMPTY).at[40].set(ROOK),
+            lambda: state._board,
+        ),
+        # update rook position
+        _possible_piece_positions=jax.lax.cond(
+            (piece == KING) & (a.from_ == 32) & (a.to == 48),
+            lambda: state._possible_piece_positions.at[0, 14].set(40),
+            lambda: state._possible_piece_positions,
+        ),
+    )
+    # update my can_castle_xxx_side
+    state = state.replace(  # type: ignore
+        _can_castle_queen_side=state._can_castle_queen_side.at[0].set(
+            jax.lax.select(
+                (a.from_ == 32) | (a.from_ == 0),
+                FALSE,
+                state._can_castle_queen_side[0],
+            )
+        ),
+        _can_castle_king_side=state._can_castle_king_side.at[0].set(
+            jax.lax.select(
+                (a.from_ == 32) | (a.from_ == 56),
+                FALSE,
+                state._can_castle_king_side[0],
+            )
+        ),
+    )
+    # update opp can_castle_xxx_side
+    state = state.replace(  # type: ignore
+        _can_castle_queen_side=state._can_castle_queen_side.at[1].set(
+            jax.lax.select(
+                (a.to == 7),
+                FALSE,
+                state._can_castle_queen_side[1],
+            )
+        ),
+        _can_castle_king_side=state._can_castle_king_side.at[1].set(
+            jax.lax.select(
+                (a.to == 63),
+                FALSE,
+                state._can_castle_king_side[1],
+            )
+        ),
+    )
+    # promotion to queen
+    piece = jax.lax.select(
+        piece == PAWN & (a.from_ % 8 == 6) & (a.underpromotion < 0),
+        QUEEN,
+        piece,
+    )
+    # underpromotion
+    piece = jax.lax.select(
+        a.underpromotion < 0,
+        piece,
+        jnp.int32([ROOK, BISHOP, KNIGHT])[a.underpromotion],
+    )
+    # actually move
+    state = state.replace(  # type: ignore
+        _board=state._board.at[a.from_].set(EMPTY).at[a.to].set(piece)
+    )
+    # update possible piece positions
+    ix = jnp.argmin(jnp.abs(state._possible_piece_positions[0, :] - a.from_))
+    state = state.replace(  # type: ignore
+        _possible_piece_positions=state._possible_piece_positions.at[
+            0, ix
+        ].set(a.to)
+    )
+    return state
+
+
+def _flip_pos(x):
+    """
+    >>> _flip_pos(jnp.int32(34))
+    Array(37, dtype=int32)
+    >>> _flip_pos(jnp.int32(37))
+    Array(34, dtype=int32)
+    >>> _flip_pos(jnp.int32(-1))
+    Array(-1, dtype=int32)
+    """
+    return jax.lax.select(x == -1, x, (x // 8) * 8 + (7 - (x % 8)))
+
+
+def _rotate(board):
+    return jnp.rot90(board, k=1)
+
+
+def _flip(state: State) -> State:
+    return state.replace(  # type: ignore
+        current_player=(state.current_player + 1) % 2,
+        _board=-jnp.flip(state._board.reshape(8, 8), axis=1).flatten(),
+        _turn=(state._turn + 1) % 2,
+        _en_passant=_flip_pos(state._en_passant),
+        _can_castle_queen_side=state._can_castle_queen_side[::-1],
+        _can_castle_king_side=state._can_castle_king_side[::-1],
+        _board_history=-jnp.flip(
+            state._board_history.reshape(-1, 8, 8), axis=-1
+        ).reshape(-1, 64),
+        _possible_piece_positions=state._possible_piece_positions[::-1],
+    )
+
+
+def _legal_action_mask(state):
+    def is_legal(a: Action):
+        ok = _is_pseudo_legal(state, a)
+        next_s = _flip(_apply_move(state, a))
+        ok &= ~_is_checking(next_s)
+
+        return ok
+
+    @jax.vmap
+    def legal_norml_moves(from_):
+        piece = state._board[from_]
+
+        @jax.vmap
+        def legal_label(to):
+            a = Action(from_=from_, to=to)
+            return jax.lax.select(
+                (from_ >= 0) & (piece > 0) & (to >= 0) & is_legal(a),
+                a._to_label(),
+                jnp.int32(-1),
+            )
+
+        return legal_label(CAN_MOVE[piece, from_])
+
+    def legal_underpromotions(mask):
+        # from_ = 6 14 22 30 38 46 54 62
+        # plane = 0 ... 8
+        @jax.vmap
+        def make_labels(from_):
+            return from_ * 73 + jnp.arange(9)
+
+        labels = make_labels(
+            jnp.int32([6, 14, 22, 30, 38, 46, 54, 62])
+        ).flatten()
+
+        @jax.vmap
+        def legal_labels(label):
+            a = Action._from_label(label)
+            ok = (state._board[a.from_] == PAWN) & (a.to >= 0)
+            ok &= mask[Action(from_=a.from_, to=a.to)._to_label()]
+            return jax.lax.select(ok, label, -1)
+
+        ok_labels = legal_labels(labels)
+        return ok_labels.flatten()
+
+    def legal_en_passants():
+        to = state._en_passant
+
+        @jax.vmap
+        def legal_labels(from_):
+            ok = (
+                (from_ >= 0)
+                & (from_ < 64)
+                & (to >= 0)
+                & (state._board[from_] == PAWN)
+                & (state._board[to - 1] == -PAWN)
+            )
+            a = Action(from_=from_, to=to)
+            ok &= ~_is_checking(_flip(_apply_move(state, a)))
+            return jax.lax.select(ok, a._to_label(), -1)
+
+        return legal_labels(jnp.int32([to - 9, to + 7]))
+
+    def can_castle_king_side():
+        ok = state._board[32] == KING
+        ok &= state._board[56] == ROOK
+        ok &= state._can_castle_king_side[0]
+        ok &= state._board[40] == EMPTY
+        ok &= state._board[48] == EMPTY
+
+        @jax.vmap
+        def is_ok(label):
+            return ~_is_checking(
+                _flip(_apply_move(state, Action._from_label(label)))
+            )
+
+        ok &= ~_is_checking(_flip(state))
+        ok &= is_ok(jnp.int32([2366, 2367])).all()
+
+        return ok
+
+    def can_castle_queen_side():
+        ok = state._board[32] == KING
+        ok &= state._board[0] == ROOK
+        ok &= state._can_castle_queen_side[0]
+        ok &= state._board[8] == EMPTY
+        ok &= state._board[16] == EMPTY
+        ok &= state._board[24] == EMPTY
+
+        @jax.vmap
+        def is_ok(label):
+            return ~_is_checking(
+                _flip(_apply_move(state, Action._from_label(label)))
+            )
+
+        ok &= ~_is_checking(_flip(state))
+        ok &= is_ok(jnp.int32([2364, 2365])).all()
+
+        return ok
+
+    actions = legal_norml_moves(
+        state._possible_piece_positions[0]
+    ).flatten()  # include -1
+    # +1 is to avoid setting True to the last element
+    mask = jnp.zeros(64 * 73 + 1, dtype=jnp.bool_)
+    mask = mask.at[actions].set(TRUE)
+
+    # castling
+    mask = mask.at[2364].set(
+        jax.lax.select(can_castle_queen_side(), TRUE, mask[2364])
+    )
+    mask = mask.at[2367].set(
+        jax.lax.select(can_castle_king_side(), TRUE, mask[2367])
+    )
+
+    # set en passant
+    actions = legal_en_passants()
+    mask = mask.at[actions].set(TRUE)
+
+    # set underpromotions
+    actions = legal_underpromotions(mask)
+    mask = mask.at[actions].set(TRUE)
+
+    return mask[:-1]
+
+
+def _is_attacking(state: State, pos):
+    @jax.vmap
+    def can_move(from_):
+        a = Action(from_=from_, to=pos)
+        return (from_ != -1) & _is_pseudo_legal(state, a)
+
+    return can_move(CAN_MOVE_ANY[pos, :]).any()
+
+
+def _is_checking(state: State):
+    """True if possible to capture the opponent king"""
+    opp_king_pos = jnp.argmin(jnp.abs(state._board - -KING))
+    return _is_attacking(state, opp_king_pos)
+
+
+def _is_pseudo_legal(state: State, a: Action):
+    piece = state._board[a.from_]
+    ok = (piece >= 0) & (state._board[a.to] <= 0)
+    ok &= (CAN_MOVE[piece, a.from_] == a.to).any()
+    between_ixs = BETWEEN[a.from_, a.to]
+    ok &= ((between_ixs < 0) | (state._board[between_ixs] == EMPTY)).all()
+    # filter pawn move
+    ok &= ~((piece == PAWN) & ((a.to % 8) < (a.from_ % 8)))
+    ok &= ~(
+        (piece == PAWN)
+        & (jnp.abs(a.to - a.from_) <= 2)
+        & (state._board[a.to] < 0)
+    )
+    ok &= ~(
+        (piece == PAWN)
+        & (jnp.abs(a.to - a.from_) > 2)
+        & (state._board[a.to] >= 0)
+    )
+    return (a.to >= 0) & ok
+
+
+def _possible_piece_positions(state):
+    my_pos = jnp.nonzero(state._board > 0, size=16, fill_value=-1)[0].astype(
+        jnp.int32
+    )
+    opp_pos = jnp.nonzero(_flip(state)._board > 0, size=16, fill_value=-1)[
+        0
+    ].astype(jnp.int32)
+    return jnp.vstack((my_pos, opp_pos))
+
+
+def _observe(state: State, player_id: jnp.ndarray):
+    color = jax.lax.select(
+        state.current_player == player_id, state._turn, 1 - state._turn
+    )
+    ones = jnp.ones((1, 8, 8), dtype=jnp.float32)
+
+    state = jax.lax.cond(
+        state.current_player == player_id, lambda: state, lambda: _flip(state)
+    )
+
+    def make(i):
+        board = _rotate(state._board_history[i].reshape((8, 8)))
+
+        def piece_feat(p):
+            return (board == p).astype(jnp.float32)
+
+        my_pieces = jax.vmap(piece_feat)(jnp.arange(1, 7))
+        opp_pieces = jax.vmap(piece_feat)(-jnp.arange(1, 7))
+
+        h = state._hash_history[i, :]
+        rep = (state._hash_history == h).all(axis=1).sum() - 1
+        rep = jax.lax.select((h == 0).all(), 0, rep)
+        rep0 = ones * (rep == 0)
+        rep1 = ones * (rep >= 1)
+        return jnp.vstack([my_pieces, opp_pieces, rep0, rep1])
+
+    board_feat = jax.vmap(make)(jnp.arange(8)).reshape(-1, 8, 8)
+    color = color * ones
+    total_move_cnt = (state._step_count / MAX_TERMINATION_STEPS) * ones
+    my_queen_side_castling_right = ones * state._can_castle_queen_side[0]
+    my_king_side_castling_right = ones * state._can_castle_king_side[0]
+    opp_queen_side_castling_right = ones * state._can_castle_queen_side[1]
+    opp_king_side_castling_right = ones * state._can_castle_king_side[1]
+    no_prog_cnt = (state._halfmove_count.astype(jnp.float32) / 100.0) * ones
+
+    return jnp.vstack(
+        [
+            board_feat,
+            color,
+            total_move_cnt,
+            my_queen_side_castling_right,
+            my_king_side_castling_right,
+            opp_queen_side_castling_right,
+            opp_king_side_castling_right,
+            no_prog_cnt,
+        ]
+    ).transpose((1, 2, 0))
+
+
+def _zobrist_hash(state):
+    """
+    >>> state = State()
+    >>> _zobrist_hash(state)
+    Array([1172276016, 1112364556], dtype=uint32)
+    """
+    hash_ = jnp.zeros(2, dtype=jnp.uint32)
+    hash_ = jax.lax.select(state._turn == 0, hash_, hash_ ^ ZOBRIST_SIDE)
+    board = jax.lax.select(state._turn == 0, state._board, _flip(state)._board)
+
+    def xor(i, h):
+        # 0, ..., 12 (white pawn, ..., black king)
+        piece = board[i] + 6
+        return h ^ ZOBRIST_BOARD[i, piece]
+
+    hash_ = jax.lax.fori_loop(0, 64, xor, hash_)
+    hash_ ^= _hash_castling_en_passant(state)
+    return hash_
+
+
+def _hash_castling_en_passant(state):
+    # we don't take care side (turn) as it's already taken into account in hash
+    zero = jnp.uint32([0, 0])
+    hash_ = zero
+    hash_ ^= jax.lax.select(
+        state._can_castle_queen_side[0], ZOBRIST_CASTLING_QUEEN[0], zero
+    )
+    hash_ ^= jax.lax.select(
+        state._can_castle_queen_side[1], ZOBRIST_CASTLING_QUEEN[1], zero
+    )
+    hash_ ^= jax.lax.select(
+        state._can_castle_king_side[0], ZOBRIST_CASTLING_KING[0], zero
+    )
+    hash_ ^= jax.lax.select(
+        state._can_castle_king_side[1], ZOBRIST_CASTLING_KING[1], zero
+    )
+    hash_ ^= ZOBRIST_EN_PASSANT[state._en_passant]
+    return hash_
+
+
+def _update_zobrist_hash(state: State, action: Action):
+    # do NOT take into account
+    #  - en passant, and
+    #  - castling
+    hash_ = state._zobrist_hash
+    source_piece = state._board[action.from_]
+    source_piece = jax.lax.select(
+        state._turn == 0, source_piece + 6, (source_piece * -1) + 6
+    )
+    destination_piece = state._board[action.to]
+    destination_piece = jax.lax.select(
+        state._turn == 0, destination_piece + 6, (destination_piece * -1) + 6
+    )
+    from_ = jax.lax.select(
+        state._turn == 0, action.from_, _flip_pos(action.from_)
+    )
+    to = jax.lax.select(state._turn == 0, action.to, _flip_pos(action.to))
+    hash_ ^= ZOBRIST_BOARD[from_, source_piece]  # Remove the piece from source
+    hash_ ^= ZOBRIST_BOARD[from_, 6]  # Make source empty
+    hash_ ^= ZOBRIST_BOARD[
+        to, destination_piece
+    ]  # Remove the piece at target pos (including empty)
+
+    # promotion to queen
+    piece = state._board[action.from_]
+    source_piece = jax.lax.select(
+        (piece == PAWN)
+        & (action.from_ % 8 == 6)
+        & (action.underpromotion < 0),
+        jax.lax.select(state._turn == 0, QUEEN + 6, (QUEEN * -1) + 6),
+        source_piece,
+    )
+
+    # underpromotion
+    source_piece = jax.lax.select(
+        action.underpromotion >= 0,
+        jax.lax.select(
+            state._turn == 0,
+            source_piece + 3 - action.underpromotion,
+            source_piece - (3 - action.underpromotion),
+        ),
+        source_piece,
+    )
+
+    hash_ ^= ZOBRIST_BOARD[to, source_piece]  # Put the piece to the target pos
+
+    # en_passant
+    is_en_passant = (
+        (state._en_passant >= 0)
+        & (piece == PAWN)
+        & (state._en_passant == action.to)
+    )
+    removed_pawn_pos = action.to - 1
+    removed_pawn_pos = jax.lax.select(
+        state._turn == 0, removed_pawn_pos, _flip_pos(removed_pawn_pos)
+    )
+    opp_pawn = jax.lax.select(state._turn == 0, (PAWN * -1) + 6, PAWN + 6)
+    hash_ ^= jax.lax.select(
+        is_en_passant,
+        ZOBRIST_BOARD[removed_pawn_pos, opp_pawn],
+        jnp.uint32([0, 0]),
+    )  # Remove the pawn
+    hash_ ^= jax.lax.select(
+        is_en_passant, ZOBRIST_BOARD[removed_pawn_pos, 6], jnp.uint32([0, 0])
+    )  # empty
+
+    hash_ ^= ZOBRIST_SIDE
+    return state.replace(  # type: ignore
+        _zobrist_hash=hash_,
+    )
+
+
+def _from_fen(fen: str):
+    """Restore state from FEN
+
+    >>> state = _from_fen(
+    ...     "rnbqkbnr/pppppppp/8/8/8/P7/1PPPPPPP/RNBQKBNR w KQkq e3 0 1"
+    ... )
+    >>> _rotate(state._board.reshape(8, 8))
+    Array([[-4, -2, -3, -5, -6, -3, -2, -4],
+           [-1, -1, -1, -1, -1, -1, -1, -1],
+           [ 0,  0,  0,  0,  0,  0,  0,  0],
+           [ 0,  0,  0,  0,  0,  0,  0,  0],
+           [ 0,  0,  0,  0,  0,  0,  0,  0],
+           [ 1,  0,  0,  0,  0,  0,  0,  0],
+           [ 0,  1,  1,  1,  1,  1,  1,  1],
+           [ 4,  2,  3,  5,  6,  3,  2,  4]], dtype=int32)
+    >>> state._en_passant
+    Array(34, dtype=int32)
+    >>> state = _from_fen(
+    ...     "rnbqkbnr/pppppppp/8/8/8/P7/1PPPPPPP/RNBQKBNR b KQkq e3 0 1"
+    ... )
+    >>> _rotate(state._board.reshape(8, 8))
+    Array([[-4, -2, -3, -5, -6, -3, -2, -4],
+           [ 0, -1, -1, -1, -1, -1, -1, -1],
+           [-1,  0,  0,  0,  0,  0,  0,  0],
+           [ 0,  0,  0,  0,  0,  0,  0,  0],
+           [ 0,  0,  0,  0,  0,  0,  0,  0],
+           [ 0,  0,  0,  0,  0,  0,  0,  0],
+           [ 1,  1,  1,  1,  1,  1,  1,  1],
+           [ 4,  2,  3,  5,  6,  3,  2,  4]], dtype=int32)
+    >>> state._en_passant
+    Array(37, dtype=int32)
+    """
+    board, turn, castling, en_passant, halfmove_cnt, fullmove_cnt = fen.split()
+    arr = []
+    for line in board.split("/"):
+        for c in line:
+            if str.isnumeric(c):
+                for _ in range(int(c)):
+                    arr.append(0)
+            else:
+                ix = "pnbrqk".index(str.lower(c)) + 1
+                if str.islower(c):
+                    ix *= -1
+                arr.append(ix)
+    can_castle_queen_side = jnp.zeros(2, dtype=jnp.bool_)
+    can_castle_king_side = jnp.zeros(2, dtype=jnp.bool_)
+    if "Q" in castling:
+        can_castle_queen_side = can_castle_queen_side.at[0].set(TRUE)
+    if "q" in castling:
+        can_castle_queen_side = can_castle_queen_side.at[1].set(TRUE)
+    if "K" in castling:
+        can_castle_king_side = can_castle_king_side.at[0].set(TRUE)
+    if "k" in castling:
+        can_castle_king_side = can_castle_king_side.at[1].set(TRUE)
+    if turn == "b":
+        can_castle_queen_side = can_castle_queen_side[::-1]
+        can_castle_king_side = can_castle_king_side[::-1]
+    mat = jnp.int32(arr).reshape(8, 8)
+    if turn == "b":
+        mat = -jnp.flip(mat, axis=0)
+    ep = (
+        jnp.int32(-1)
+        if en_passant == "-"
+        else jnp.int32(
+            "abcdefgh".index(en_passant[0]) * 8 + int(en_passant[1]) - 1
+        )
+    )
+    if turn == "b" and ep >= 0:
+        ep = _flip_pos(ep)
+    state = State(  # type: ignore
+        _board=jnp.rot90(mat, k=3).flatten(),
+        _turn=jnp.int32(0) if turn == "w" else jnp.int32(1),
+        _can_castle_queen_side=can_castle_queen_side,
+        _can_castle_king_side=can_castle_king_side,
+        _en_passant=ep,
+        _halfmove_count=jnp.int32(halfmove_cnt),
+        _fullmove_count=jnp.int32(fullmove_cnt),
+    )
+    state = state.replace(  # type: ignore
+        _possible_piece_positions=jax.jit(_possible_piece_positions)(state)
+    )
+    state = state.replace(  # type: ignore
+        legal_action_mask=jax.jit(_legal_action_mask)(state),
+    )
+    state = state.replace(_zobrist_hash=_zobrist_hash(state))  # type: ignore
+    state = _update_history(state)
+    state = jax.jit(_check_termination)(state)
+    state = state.replace(  # type: ignore
+        observation=jax.jit(_observe)(state, state.current_player)
+    )
+    return state
+
+
+def _to_fen(state: State):
+    """Convert state into FEN expression.
+
+    - Board
+        - Pawn:P Knight:N Bishop:B ROok:R Queen:Q King:K
+        - The pice of th first player is capitalized
+        - If empty, the number of consecutive spaces is inserted and shifted to the next piece. (e.g., P Empty Empty Empty R is P3R)
+        - Starts from the upper left and looks to the right
+        - When the row changes, insert /
+    - Turn (w/b) comes after the board
+    - Castling availability. K for King side, Q for Queen side. If both are not available, -
+    - The place where en passant is possible. If the pawn moves 2 squares, record the position where the pawn passed
+    - At last, the number of moves since the last pawn move or capture and the normal number of moves (fixed at 0 and 1 here)
+
+    >>> s = State(_en_passant=jnp.int32(34))
+    >>> _to_fen(s)
+    'rnbqkbnr/pppppppp/8/8/8/8/PPPPPPPP/RNBQKBNR w KQkq e3 0 1'
+    >>> _to_fen(
+    ...     _from_fen(
+    ...         "rnbqkbnr/pppppppp/8/8/8/P7/1PPPPPPP/RNBQKBNR b KQkq e3 0 1"
+    ...     )
+    ... )
+    'rnbqkbnr/pppppppp/8/8/8/P7/1PPPPPPP/RNBQKBNR b KQkq e3 0 1'
+    """
+    pb = jnp.rot90(state._board.reshape(8, 8), k=1)
+    if state._turn == 1:
+        pb = -jnp.flip(pb, axis=0)
+    fen = ""
+    # board
+    for i in range(8):
+        space_length = 0
+        for j in range(8):
+            piece = pb[i, j]
+            if piece == 0:
+                space_length += 1
+            elif space_length != 0:
+                fen += str(space_length)
+                space_length = 0
+            if piece != 0:
+                if piece > 0:
+                    fen += "PNBRQK"[piece - 1]
+                else:
+                    fen += "pnbrqk"[-piece - 1]
+        if space_length != 0:
+            fen += str(space_length)
+        if i != 7:
+            fen += "/"
+        else:
+            fen += " "
+    # turn
+    fen += "w " if state._turn == 0 else "b "
+    # castling
+    can_castle_queen_side = state._can_castle_queen_side
+    can_castle_king_side = state._can_castle_king_side
+    if state._turn == 1:
+        can_castle_queen_side = can_castle_queen_side[::-1]
+        can_castle_king_side = can_castle_king_side[::-1]
+    if not (can_castle_queen_side.any() | can_castle_king_side.any()):
+        fen += "-"
+    else:
+        if can_castle_king_side[0]:
+            fen += "K"
+        if can_castle_queen_side[0]:
+            fen += "Q"
+        if can_castle_king_side[1]:
+            fen += "k"
+        if can_castle_queen_side[1]:
+            fen += "q"
+    fen += " "
+    # em passant
+    en_passant = state._en_passant
+    if state._turn == 1:
+        en_passant = _flip_pos(en_passant)
+    ep = int(en_passant.item())
+    if ep == -1:
+        fen += "-"
+    else:
+        fen += "abcdefgh"[ep // 8]
+        fen += str(ep % 8 + 1)
+    fen += " "
+    fen += str(state._halfmove_count.item())
+    fen += " "
+    fen += str(state._fullmove_count.item())
+    return fen