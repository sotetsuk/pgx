--- conflicted
+++ resolved
@@ -262,25 +262,6 @@
         ].set(1)
     )  # type:ignore
     state = jax.lax.cond(
-<<<<<<< HEAD
-        _is_off_board(adj_pos, state.size),
-        lambda: state,  # 盤外
-        lambda: jax.lax.cond(
-            state.ren_id_board[_my_color(state), adj_xy] != -1,
-            lambda: _merge_ren(state, xy, adj_xy),
-            lambda: jax.lax.cond(
-                state.ren_id_board[_opponent_color(state), adj_xy] != -1,
-                lambda: _set_stone_next_to_oppo_ren(state, xy, adj_xy),
-                lambda: state.replace(  # type:ignore
-                    liberty=state.liberty.at[
-                        _my_color(state),
-                        state.ren_id_board[_my_color(state), xy],
-                        adj_xy,
-                    ].set(1)
-                ),
-            ),
-        ),
-=======
         ((~is_off) & (~is_my_ren) & (~is_opp_ren)),
         lambda: replaced_state,
         lambda: state,
@@ -294,7 +275,6 @@
         ((~is_off) & is_my_ren),
         lambda: _merge_ren(state, xy, adj_xy),
         lambda: state,
->>>>>>> 8a79e763
     )
     return state
 
