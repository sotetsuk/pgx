--- conflicted
+++ resolved
@@ -159,28 +159,9 @@
     # update state
     _state, reward = _update_state_wo_legal_action(state, action, size)
 
-<<<<<<< HEAD
-    #  add legal actions
-    _state = GoState(  # type:ignore
-        size=_state.size,
-        ren_id_board=_state.ren_id_board,
-        available_ren_id=_state.available_ren_id,
-        liberty=_state.liberty,
-        adj_ren_id=_state.adj_ren_id,
-        legal_action_mask=legal_actions(_state),
-        game_log=_state.game_log,
-        turn=_state.turn,
-        curr_player=_state.curr_player,
-        agehama=_state.agehama,
-        passed=_state.passed,
-        kou=_state.kou,
-        komi=_state.komi,
-        terminated=_state.terminated,
-=======
     # add legal actions
     _state = _state.replace(  # type:ignore
         legal_action_mask=legal_actions(_state, size)
->>>>>>> 4f21591a
     )
 
     # update log
@@ -327,7 +308,6 @@
     available_ren_id = _state.available_ren_id[my_color]
     next_ren_id = jnp.argmax(available_ren_id)
     available_ren_id = available_ren_id.at[next_ren_id].set(False)
-<<<<<<< HEAD
     ren_id_board = _state.ren_id_board.at[my_color, _xy].set(next_ren_id)
 
     # 四方を既に囲まれている場所をlegal_actionから取り除く
@@ -402,7 +382,6 @@
         kou=_state.kou,
         komi=_state.komi,
         terminated=_state.terminated,
-=======
     return _state.replace(  # type:ignore
         ren_id_board=_state.ren_id_board.at[_my_color(_state), _xy].set(
             next_ren_id
@@ -410,7 +389,6 @@
         available_ren_id=_state.available_ren_id.at[_my_color(_state)].set(
             available_ren_id
         ),
->>>>>>> 4f21591a
     )
 
 
