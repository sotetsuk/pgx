--- conflicted
+++ resolved
@@ -1,10 +1,6 @@
 import jax
 import jax.numpy as jnp
 
-<<<<<<< HEAD
-from pgx.core import State
-=======
->>>>>>> a1a89531
 
 def act_randomly(
     rng: jax.random.KeyArray, legal_action_mask: jnp.ndarray
