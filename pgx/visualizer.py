import math
from dataclasses import dataclass
from typing import Literal

import svgwrite  # type: ignore

from .dwg.animalshogi import AnimalShogiState, _make_animalshogi_dwg
from .dwg.backgammon import BackgammonState, _make_backgammon_dwg
from .dwg.bridge_bidding import BridgeBiddingState, _make_bridge_dwg
from .dwg.chess import ChessState, _make_chess_dwg
from .dwg.go import GoState, _make_go_dwg
from .dwg.othello import OthelloState, _make_othello_dwg
from .dwg.shogi import ShogiState, _make_shogi_dwg
from .dwg.sparrowmahjong import SparrowMahjongState, _make_sparrowmahjong_dwg
from .dwg.tictactoe import TictactoeState, _make_tictactoe_dwg
from .dwg.connect_four import ConnectFourState, _make_connect_four_dwg


@dataclass
class ColorSet:
    p1_color: str = "black"
    p2_color: str = "white"
    p1_outline: str = "black"
    p2_outline: str = "black"
    background_color: str = "white"
    grid_color: str = "black"
    text_color: str = "black"


class Visualizer:
    """PGXのVisualizer.

    color_mode: Literal["light", "dark"]
        light(ライトモードで表示)/dark(ダークモードで表示)
    scale: float
        表示する画像のサイズを拡大率で指定, デフォルトは1.0
    """

    def __init__(
        self,
        color_mode: Literal["light", "dark"] = "light",
        scale: float = 1.0,
    ) -> None:
        self.config = {
            "GRID_SIZE": -1,
            "BOARD_WIDTH": -1,
            "BOARD_HEIGHT": -1,
            "COLOR_MODE": color_mode,
            "COLOR_SET": ColorSet(),
            "SCALE": scale,
        }
        self._make_dwg_group = None

    """
    notebook で可視化する際に、変数名のみで表示させる場合
    def _repr_html_(self) -> str:
        assert self.state is not None
        return self._to_dwg_from_states(states=self.state).tostring()
    """

    def save_svg(
        self,
        state,
        filename="temp.svg",
    ) -> None:
        assert filename.endswith(".svg")
        self._to_dwg_from_states(states=state).saveas(filename=filename)

    def show_svg(
        self,
        states,
    ) -> None:
        """Pgxのstate,batch処理されたstate,stateのリストをnotebook上で可視化する.

        states: Union[list, AnimalShogiState, BackgammonState, ChessState, BridgeBiddingState, GoState, OthelloState,ShogiState, SparrowMahjongState, TictactoeState]
            表示させるstate
        """
        import sys

        if "ipykernel" in sys.modules:
            # Jupyter Notebook

            if isinstance(states, list):
                self._show_states_in_widgets(
                    states=states,
                )

            else:
                from IPython.display import display_svg  # type:ignore

                display_svg(
                    self._to_dwg_from_states(
                        states=states,
                    ).tostring(),
                    raw=True,
                )
        else:
            # Not Jupyter
            sys.stdout.write("This function only works in Jupyter Notebook.")

    def _show_states_in_widgets(
        self,
        states,
    ):
        import ipywidgets as widgets  # type:ignore
        from IPython.display import display, display_svg

        svg_strings = [
            self._to_dwg_from_states(
                states=_state,
            ).tostring()
            for _state in states
        ]
        N = len(svg_strings)
        self.i = -1

        def _on_click(button: widgets.Button):
            output.clear_output(True)
            with output:
                if button.description == "next":
                    self.i = (self.i + 1) % N
                else:
                    self.i = (self.i - 1) % N
                print(self.i)
                display_svg(
                    svg_strings[self.i],
                    raw=True,
                )

        button1 = widgets.Button(description="next")
        button1.on_click(_on_click)

        button2 = widgets.Button(description="back")
        button2.on_click(_on_click)

        output = widgets.Output()
        box = widgets.Box([button2, button1])

        display(box, output)
        button1.click()

    def _to_dwg_from_states(
        self,
        states,
    ):
        try:
            SIZE = len(states.turn)
            WIDTH = math.ceil(math.sqrt(SIZE - 0.1))
            if SIZE - (WIDTH - 1) ** 2 >= WIDTH:
                HEIGHT = WIDTH
            else:
                HEIGHT = WIDTH - 1
        except TypeError:
            SIZE = 1
            WIDTH = 1
            HEIGHT = 1

        self._set_config_by_state(states)
        assert self._make_dwg_group is not None

        GRID_SIZE = self.config["GRID_SIZE"]
        BOARD_WIDTH = self.config["BOARD_WIDTH"]
        BOARD_HEIGHT = self.config["BOARD_HEIGHT"]
        SCALE = self.config["SCALE"]

        dwg = svgwrite.Drawing(
            "temp.svg",
            (
                (BOARD_WIDTH + 1) * GRID_SIZE * WIDTH * SCALE,
                (BOARD_HEIGHT + 1) * GRID_SIZE * HEIGHT * SCALE,
            ),
        )
        group = dwg.g()

        # background
        group.add(
            dwg.rect(
                (0, 0),
                (
                    (BOARD_WIDTH + 1) * GRID_SIZE * WIDTH,
                    (BOARD_HEIGHT + 1) * GRID_SIZE * HEIGHT,
                ),
                fill=self.config["COLOR_SET"].background_color,
            )
        )

        if SIZE == 1:
            g = self._make_dwg_group(dwg, states, self.config)
            g.translate(
                GRID_SIZE * 1 / 2,
                GRID_SIZE * 1 / 2,
            )
            group.add(g)
            group.scale(SCALE)
            dwg.add(group)
            return dwg

        for i in range(SIZE):
            x = i % WIDTH
            y = i // WIDTH
            _state = self._get_nth_state(states, i)
            g = self._make_dwg_group(
                dwg,
                _state,  # type:ignore
                self.config,
            )

            g.translate(
                GRID_SIZE * 1 / 2 + (BOARD_WIDTH + 1) * GRID_SIZE * x,
                GRID_SIZE * 1 / 2 + (BOARD_HEIGHT + 1) * GRID_SIZE * y,
            )
            group.add(g)
            group.add(
                dwg.rect(
                    (
                        (BOARD_WIDTH + 1) * GRID_SIZE * x,
                        (BOARD_HEIGHT + 1) * GRID_SIZE * y,
                    ),
                    (
                        (BOARD_WIDTH + 1) * GRID_SIZE,
                        (BOARD_HEIGHT + 1) * GRID_SIZE,
                    ),
                    fill="none",
                    stroke="gray",
                )
            )
        group.scale(SCALE)
        dwg.add(group)
        return dwg

    def _set_config_by_state(self, _state):  # noqa: C901
        if isinstance(_state, AnimalShogiState):
            self.config["GRID_SIZE"] = 60
            self.config["BOARD_WIDTH"] = 4
            self.config["BOARD_HEIGHT"] = 4
            self._make_dwg_group = _make_animalshogi_dwg
            if (
                self.config["COLOR_MODE"] is None
                and self.config["COLOR_MODE"] == "dark"
            ) or self.config["COLOR_MODE"] == "dark":
                self.config["COLOR_SET"] = ColorSet(
                    "dimgray",
                    "black",
                    "whitesmoke",
                    "whitesmoke",
                    "#202020",
                    "white",
                    "",
                )
            else:
                self.config["COLOR_SET"] = ColorSet(
                    "white",
                    "lightgray",
                    "black",
                    "black",
                    "white",
                    "black",
                    "",
                )
        elif isinstance(_state, BackgammonState):
            self.config["GRID_SIZE"] = 25
            self.config["BOARD_WIDTH"] = 17
            self.config["BOARD_HEIGHT"] = 14
            self._make_dwg_group = _make_backgammon_dwg
            if (
                self.config["COLOR_MODE"] is None
                and self.config["COLOR_MODE"] == "dark"
            ) or self.config["COLOR_MODE"] == "dark":
                self.config["COLOR_SET"] = ColorSet(
                    "gray",
                    "black",
                    "black",
                    "dimgray",
                    "#202020",
                    "gainsboro",
                    "",
                )
            else:
                self.config["COLOR_SET"] = ColorSet(
                    "white",
                    "black",
                    "lightgray",
                    "white",
                    "white",
                    "black",
                    "",
                )
        elif isinstance(_state, BridgeBiddingState):
            self.config["GRID_SIZE"] = 30
            self.config["BOARD_WIDTH"] = 14
            self.config["BOARD_HEIGHT"] = 12
            self._make_dwg_group = _make_bridge_dwg
            if (
                self.config["COLOR_MODE"] is None
                and self.config["COLOR_MODE"] == "dark"
            ) or self.config["COLOR_MODE"] == "dark":
                self.config["COLOR_SET"] = ColorSet(
                    "gray",
                    "black",
                    "black",
                    "dimgray",
                    "#202020",
                    "gainsboro",
                    "white",
                )
            else:
                self.config["COLOR_SET"] = ColorSet(
                    "white",
                    "black",
                    "lightgray",
                    "white",
                    "white",
                    "gray",
                    "black",
                )
        elif isinstance(_state, ChessState):
            self.config["GRID_SIZE"] = 50
            self.config["BOARD_WIDTH"] = 8
            self.config["BOARD_HEIGHT"] = 8
            self._make_dwg_group = _make_chess_dwg
            if (
                self.config["COLOR_MODE"] is None
                and self.config["COLOR_MODE"] == "dark"
            ) or self.config["COLOR_MODE"] == "dark":
                self.config["COLOR_SET"] = ColorSet(
                    "none",
                    "none",
                    "#404040",
                    "gray",
                    "#202020",
                    "silver",
                    "",
                )
            else:
                self.config["COLOR_SET"] = ColorSet(
                    "none",
                    "none",
                    "gray",
                    "white",
                    "white",
                    "black",
                    "",
                )
<<<<<<< HEAD
        elif isinstance(_state, ConnectFourState):
            self.config["GRID_SIZE"] = 25
            self.config["BOARD_WIDTH"] = 7
            self.config["BOARD_HEIGHT"] = 7
            self._make_dwg_group = _make_connect_four_dwg
=======
        elif isinstance(_state, BridgeBiddingState):
            self.config["GRID_SIZE"] = 50
            self.config["BOARD_WIDTH"] = 14
            self.config["BOARD_HEIGHT"] = 12
            self._make_dwg_group = _make_bridge_dwg
>>>>>>> e83451df
            if (
                self.config["COLOR_MODE"] is None
                and self.config["COLOR_MODE"] == "dark"
            ) or self.config["COLOR_MODE"] == "dark":
                self.config["COLOR_SET"] = ColorSet(
                    "black",
                    "lightgray",
                    "white",
                    "lightgray",
                    "#202020",
                    "lightgray",
                    "",
                )
            else:
                self.config["COLOR_SET"] = ColorSet(
                    "black",
                    "white",
                    "black",
                    "black",
                    "white",
                    "black",
                    "",
                )
        elif isinstance(_state, GoState):
            self.config["GRID_SIZE"] = 25
            try:
                self.config["BOARD_WIDTH"] = int(_state.size[0])
                self.config["BOARD_HEIGHT"] = int(_state.size[0])
            except IndexError:
                self.config["BOARD_WIDTH"] = int(_state.size)
                self.config["BOARD_HEIGHT"] = int(_state.size)
            self._make_dwg_group = _make_go_dwg
            if (
                self.config["COLOR_MODE"] is None
                and self.config["COLOR_MODE"] == "dark"
            ) or self.config["COLOR_MODE"] == "dark":
                self.config["COLOR_SET"] = ColorSet(
                    "black", "gray", "white", "white", "#202020", "white", ""
                )
            else:
                self.config["COLOR_SET"] = ColorSet(
                    "black",
                    "white",
                    "black",
                    "black",
                    "white",
                    "black",
                    "",
                )
        elif isinstance(_state, OthelloState):
            self.config["GRID_SIZE"] = 30
            self.config["BOARD_WIDTH"] = 8
            self.config["BOARD_HEIGHT"] = 8
            self._make_dwg_group = _make_othello_dwg
            if (
                self.config["COLOR_MODE"] is None
                and self.config["COLOR_MODE"] == "dark"
            ) or self.config["COLOR_MODE"] == "dark":
                self.config["COLOR_SET"] = ColorSet(
                    "black",
                    "lightgray",
                    "white",
                    "lightgray",
                    "#202020",
                    "lightgray",
                    "",
                )
            else:
                self.config["COLOR_SET"] = ColorSet(
                    "black",
                    "white",
                    "black",
                    "black",
                    "white",
                    "black",
                    "",
                )
        elif isinstance(_state, ShogiState):
            self.config["GRID_SIZE"] = 50
            self.config["BOARD_WIDTH"] = 10
            self.config["BOARD_HEIGHT"] = 9
            self._make_dwg_group = _make_shogi_dwg
            if (
                self.config["COLOR_MODE"] is None
                and self.config["COLOR_MODE"] == "dark"
            ) or self.config["COLOR_MODE"] == "dark":
                self.config["COLOR_SET"] = ColorSet(
                    "gray", "black", "gray", "gray", "#202020", "gray", ""
                )
            else:
                self.config["COLOR_SET"] = ColorSet(
                    "white",
                    "lightgray",
                    "black",
                    "black",
                    "white",
                    "black",
                    "",
                )
        elif isinstance(_state, SparrowMahjongState):
            self.config["GRID_SIZE"] = 50
            self.config["BOARD_WIDTH"] = 15
            self.config["BOARD_HEIGHT"] = 10
            self._make_dwg_group = _make_sparrowmahjong_dwg
            if (
                self.config["COLOR_MODE"] is None
                and self.config["COLOR_MODE"] == "dark"
            ) or self.config["COLOR_MODE"] == "dark":
                self.config["COLOR_SET"] = ColorSet(
                    "lightgray",
                    "dimgray",
                    "#404040",
                    "gray",
                    "#202020",
                    "darkgray",
                    "whitesmoke",
                )
            else:
                self.config["COLOR_SET"] = ColorSet(
                    "white",
                    "white",
                    "gray",
                    "white",
                    "white",
                    "silver",
                    "black",
                )
        elif isinstance(_state, TictactoeState):
            self.config["GRID_SIZE"] = 60
            self.config["BOARD_WIDTH"] = 3
            self.config["BOARD_HEIGHT"] = 3
            self._make_dwg_group = _make_tictactoe_dwg
            if (
                self.config["COLOR_MODE"] is None
                and self.config["COLOR_MODE"] == "dark"
            ) or self.config["COLOR_MODE"] == "dark":
                self.config["COLOR_SET"] = ColorSet(
                    "gray",
                    "black",
                    "black",
                    "dimgray",
                    "#202020",
                    "gainsboro",
                )
            else:
                self.config["COLOR_SET"] = ColorSet(
                    "white", "black", "lightgray", "white", "white", "black"
                )
        else:
            assert False

    def _get_nth_state(self, _states, _i):
        if isinstance(_states, AnimalShogiState):
            return AnimalShogiState(
                turn=_states.turn[_i],  # type:ignore
                board=_states.board[_i],
                hand=_states.hand[_i],
            )
        elif isinstance(_states, BackgammonState):
            return BackgammonState(
                turn=_states.turn[_i],  # type:ignore
                board=_states.board[_i],
            )
        elif isinstance(_states, ChessState):
            return ChessState(
                turn=_states.turn[_i],  # type:ignore
                board=_states.board[_i],
            )
        elif isinstance(_states, BridgeBiddingState):
            return BridgeBiddingState(  # type:ignore
                turn=_states.turn[_i],
                curr_player=_states.curr_player[_i],
                hand=_states.hand[_i],
                bidding_history=_states.bidding_history[_i],
                vul_NS=_states.vul_NS[_i],
                vul_EW=_states.vul_EW[_i],
            )
        elif isinstance(_states, GoState):
            return GoState(  # type:ignore
                size=_states.size[_i],
                ren_id_board=_states.ren_id_board[_i],
                turn=_states.turn[_i],
            )
        elif isinstance(_states, OthelloState):
            return OthelloState(
                board=_states.board[_i],
            )
        elif isinstance(_states, ShogiState):
            return ShogiState(  # type:ignore
                turn=_states.turn[_i],
                piece_board=_states.piece_board[_i],
                hand=_states.hand[_i],
            )
        elif isinstance(_states, SparrowMahjongState):
            return SparrowMahjongState(
                curr_player=_states.curr_player[_i],
                turn=_states.turn[_i],
                rivers=_states.rivers[_i],
                hands=_states.hands[_i],
                n_red_in_hands=_states.n_red_in_hands[_i],
                is_red_in_river=_states.is_red_in_river[_i],
                wall=_states.wall[_i],
                draw_ix=_states.draw_ix[_i],
                shuffled_players=_states.shuffled_players[_i],
                dora=_states.dora[_i],
            )
        elif isinstance(_states, TictactoeState):
            return TictactoeState(
                curr_player=_states.curr_player[_i],
                legal_action_mask=_states.legal_action_mask[_i],
                terminated=_states.terminated[_i],
                turn=_states.turn[_i],
                board=_states.board[_i],
            )
        else:
            assert False<|MERGE_RESOLUTION|>--- conflicted
+++ resolved
@@ -341,19 +341,39 @@
                     "black",
                     "",
                 )
-<<<<<<< HEAD
         elif isinstance(_state, ConnectFourState):
             self.config["GRID_SIZE"] = 25
             self.config["BOARD_WIDTH"] = 7
             self.config["BOARD_HEIGHT"] = 7
             self._make_dwg_group = _make_connect_four_dwg
-=======
+            if (
+                self.config["COLOR_MODE"] is None
+                and self.config["COLOR_MODE"] == "dark"
+            ) or self.config["COLOR_MODE"] == "dark":
+                self.config["COLOR_SET"] = ColorSet(
+                    "black",
+                    "lightgray",
+                    "white",
+                    "lightgray",
+                    "#202020",
+                    "lightgray",
+                    "",
+                )
+            else:
+                self.config["COLOR_SET"] = ColorSet(
+                    "black",
+                    "white",
+                    "black",
+                    "black",
+                    "white",
+                    "black",
+                    "",
+                )
         elif isinstance(_state, BridgeBiddingState):
             self.config["GRID_SIZE"] = 50
             self.config["BOARD_WIDTH"] = 14
             self.config["BOARD_HEIGHT"] = 12
             self._make_dwg_group = _make_bridge_dwg
->>>>>>> e83451df
             if (
                 self.config["COLOR_MODE"] is None
                 and self.config["COLOR_MODE"] == "dark"
