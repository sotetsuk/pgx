--- conflicted
+++ resolved
@@ -19,15 +19,8 @@
 import jax.numpy as jnp
 import numpy as np
 
-<<<<<<< HEAD
 import pgx.core as core
 from pgx._flax.struct import dataclass
-import os
-
-=======
-import pgx.v1 as v1
-from pgx._src.struct import dataclass
->>>>>>> dd98e98f
 
 TRUE = jnp.bool_(True)
 FALSE = jnp.bool_(False)
