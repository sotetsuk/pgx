from pgx.backgammon import State as BackgammonState
from pgx.backgammon import get_abs_board


def _make_backgammon_dwg(dwg, state: BackgammonState, config):
    board = get_abs_board(state)
    BOARD_WIDTH = config["BOARD_WIDTH"]
    BOARD_HEIGHT = config["BOARD_HEIGHT"]
    GRID_SIZE = config["GRID_SIZE"]
    color_set = config["COLOR_SET"]
    # background
    dwg.add(
        dwg.rect(
            (0, 0),
            (
                (BOARD_WIDTH + 6) * GRID_SIZE,
                (BOARD_HEIGHT + 3) * GRID_SIZE,
            ),
            fill=color_set.background_color,
        )
    )

    # board
    # grid
    board_g = dwg.g()
    board_g.add(
        dwg.rect(
            (0, 0),
            (
                13 * GRID_SIZE,
                14 * GRID_SIZE,
            ),
            stroke=color_set.grid_color,
            fill=color_set.background_color,
        )
    )
    board_g.add(
        dwg.rect(
            (6 * GRID_SIZE, 0),
            (
                1 * GRID_SIZE,
                14 * GRID_SIZE,
            ),
            stroke=color_set.grid_color,
            fill=color_set.background_color,
        )
    )

    for i in range(24):
        p1 = (i * GRID_SIZE, 0)
        p2 = ((i + 1) * GRID_SIZE, 0)
        p3 = ((i + 0.5) * GRID_SIZE, 6 * GRID_SIZE)
        if 6 <= i < 12:
            p1 = ((i + 1) * GRID_SIZE, 0)
            p2 = ((i + 2) * GRID_SIZE, 0)
            p3 = ((i + 1.5) * GRID_SIZE, 6 * GRID_SIZE)
        elif 12 <= i < 18:
            p1 = ((i - 12) * GRID_SIZE, 14 * GRID_SIZE)
            p2 = ((i + 1 - 12) * GRID_SIZE, 14 * GRID_SIZE)
            p3 = ((i + 0.5 - 12) * GRID_SIZE, 8 * GRID_SIZE)
        elif 18 <= i:
            p1 = ((i + 1 - 12) * GRID_SIZE, 14 * GRID_SIZE)
            p2 = ((i + 2 - 12) * GRID_SIZE, 14 * GRID_SIZE)
            p3 = ((i + 1.5 - 12) * GRID_SIZE, 8 * GRID_SIZE)

        fill_color = (
            color_set.p1_outline if i % 2 == 0 else color_set.p2_outline
        )

        board_g.add(
            dwg.polygon(
                points=[p1, p2, p3],
                stroke=color_set.grid_color,
                fill=fill_color,
            )
        )

    # pieces
    for i, piece in enumerate(board[:24]):
        fill_color = color_set.p2_color
        if piece < 0:  # 白
            piece = -piece
            fill_color = color_set.p1_color

        x = (12 - i) + 0.5
        y = 13.5
        diff = -1
        if 6 <= i < 12:
            x = (12 - i) - 0.5
            y = 13.5
        elif 12 <= i < 18:
            x = i - 12 + 0.5
            y = 0.5
            diff = 1
        elif 18 <= i:
            x = i - 12 + 1.5
            y = 0.5
            diff = 1
        for n in range(piece):
            board_g.add(
                dwg.circle(
                    center=(x * GRID_SIZE, (y + n * diff) * GRID_SIZE),
                    r=0.5 * GRID_SIZE,
                    stroke=color_set.grid_color,
                    fill=fill_color,
                )
            )

    # bar
    for i, piece in enumerate(board[24:26]):  # 24:黒, 25:白
        fill_color = color_set.p2_color
        delta = 1
        offset = 0.5
        if i == 1:
            piece = -piece
            fill_color = color_set.p1_color
            delta = -1
            offset = -0.5
        for n in range(piece):
            board_g.add(
                dwg.circle(
                    center=(
                        6.5 * GRID_SIZE,
                        (7 + offset + n * delta) * GRID_SIZE,
                    ),
                    r=0.5 * GRID_SIZE,
                    stroke=color_set.grid_color,
                    fill=fill_color,
                )
            )

    # off
    board_g.add(
        dwg.rect(
            (13 * GRID_SIZE, 0),
            (
                4 * GRID_SIZE,
                2 * GRID_SIZE,
            ),
            stroke=color_set.grid_color,
            fill=color_set.background_color,
        )
    )
    board_g.add(
        dwg.circle(
            center=(14 * GRID_SIZE, 1 * GRID_SIZE),
            r=0.5 * GRID_SIZE,
            stroke=color_set.grid_color,
            fill=color_set.p2_color,
        )
    )
    board_g.add(
        dwg.text(
            text=f"× {board[26]}",  # 26:黒
            insert=(
                14.8 * GRID_SIZE,
<<<<<<< HEAD
                1.3 * GRID_SIZE,
=======
                13.4 * GRID_SIZE,
>>>>>>> 921ebfca
            ),
            fill=color_set.grid_color,
            font_size="34px",
            font_family="serif",
        )
    )

    board_g.add(
        dwg.rect(
            (13 * GRID_SIZE, 12 * GRID_SIZE),
            (
                4 * GRID_SIZE,
                2 * GRID_SIZE,
            ),
            stroke=color_set.grid_color,
            fill=color_set.background_color,
        )
    )
    board_g.add(
        dwg.circle(
            center=(14 * GRID_SIZE, 13 * GRID_SIZE),
            r=0.5 * GRID_SIZE,
            stroke=color_set.grid_color,
            fill=color_set.p1_color,
        )
    )
    board_g.add(
        dwg.text(
            text=f"× {-board[27]}",  # 27:白
            insert=(
                14.8 * GRID_SIZE,
<<<<<<< HEAD
                13.3 * GRID_SIZE,
=======
                1.4 * GRID_SIZE,
>>>>>>> 921ebfca
            ),
            fill=color_set.grid_color,
            font_size="34px",
            font_family="serif",
        )
    )

    return board_g<|MERGE_RESOLUTION|>--- conflicted
+++ resolved
@@ -154,11 +154,7 @@
             text=f"× {board[26]}",  # 26:黒
             insert=(
                 14.8 * GRID_SIZE,
-<<<<<<< HEAD
-                1.3 * GRID_SIZE,
-=======
                 13.4 * GRID_SIZE,
->>>>>>> 921ebfca
             ),
             fill=color_set.grid_color,
             font_size="34px",
@@ -190,11 +186,7 @@
             text=f"× {-board[27]}",  # 27:白
             insert=(
                 14.8 * GRID_SIZE,
-<<<<<<< HEAD
-                13.3 * GRID_SIZE,
-=======
                 1.4 * GRID_SIZE,
->>>>>>> 921ebfca
             ),
             fill=color_set.grid_color,
             font_size="34px",
