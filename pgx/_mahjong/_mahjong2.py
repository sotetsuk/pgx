# Copyright 2023 The Pgx Authors. All Rights Reserved.
#
# Licensed under the Apache License, Version 2.0 (the "License");
# you may not use this file except in compliance with the License.
# You may obtain a copy of the License at
#
#     http://www.apache.org/licenses/LICENSE-2.0
#
# Unless required by applicable law or agreed to in writing, software
# distributed under the License is distributed on an "AS IS" BASIS,
# WITHOUT WARRANTIES OR CONDITIONS OF ANY KIND, either express or implied.
# See the License for the specific language governing permissions and
# limitations under the License.

import jax
import jax.numpy as jnp

import pgx.v1 as v1
from pgx._mahjong._action import Action
from pgx._mahjong._hand import Hand
from pgx._mahjong._meld import Meld
from pgx._mahjong._yaku import Yaku
from pgx._src.struct import dataclass

FALSE = jnp.bool_(False)
TRUE = jnp.bool_(True)
NUM_ACTION = 79


@dataclass
class State(v1.State):
    current_player: jnp.ndarray = jnp.int8(0)  # actionを行うplayer
    observation: jnp.ndarray = jnp.int8(0)
    rewards: jnp.ndarray = jnp.zeros(4, dtype=jnp.float32)  # （百の位から）
    terminated: jnp.ndarray = FALSE
    truncated: jnp.ndarray = FALSE
    legal_action_mask: jnp.ndarray = jnp.zeros(NUM_ACTION, dtype=jnp.bool_)
    _rng_key: jax.random.KeyArray = jax.random.PRNGKey(0)
    _step_count: jnp.ndarray = jnp.int32(0)
    # --- Mahjong specific ---
    _round: jnp.ndarray = jnp.int8(0)
    honba: jnp.ndarray = jnp.int8(0)

    # 東1局の親
    # 各局の親は (state.oya+round)%4
    oya: jnp.ndarray = jnp.int8(0)

    # 点数（百の位から）
    score: jnp.ndarray = jnp.full(4, 250, dtype=jnp.float32)

    deck: jnp.ndarray = jnp.zeros(136, dtype=jnp.int8)

    # 次に引く牌のindex
    next_deck_ix: jnp.ndarray = jnp.int8(135 - 13 * 4)

    # 各playerの手牌. 長さ34で、数字は持っている牌の数
    hand: jnp.ndarray = jnp.zeros((4, 34), dtype=jnp.int8)

    # 河
    # int8
    # 0b  0     0    0 0 0 0 0 0
    #    灰色|リーチ|   牌(0-33)
    river: jnp.ndarray = 34 * jnp.ones((4, 4 * 6), dtype=jnp.uint8)

    # 各playerの河の数
    n_river: jnp.ndarray = jnp.zeros(4, dtype=jnp.int8)

    # ドラ
    doras: jnp.ndarray = jnp.zeros(5, dtype=jnp.int8)

    # カンの回数=追加ドラ枚数
    n_kan: jnp.ndarray = jnp.int8(0)

    # 直前に捨てられてron,pon,chiの対象になっている牌. 存在しなければ-1
    target: jnp.ndarray = jnp.int8(-1)

    # 手牌が3n+2枚のplayerが直前に引いた牌. 存在しなければ-1
    last_draw: jnp.ndarray = jnp.int8(0)

    # 最後のプレイヤー.  ron,pon,chiの対象
    last_player: jnp.ndarray = jnp.int8(0)

    # 打牌の後に競合する副露が生じた場合用
    #     pon player, kan player, chi player
    # b0       00         00         00
    furo_check_num: jnp.ndarray = jnp.int8(0)

    # state.current_player がリーチ宣言してから, その直後の打牌が通るまでTrue
    riichi_declared: jnp.ndarray = FALSE

    # 各playerのリーチが成立しているかどうか
    riichi: jnp.ndarray = jnp.zeros(4, dtype=jnp.bool_)

    # 各playerの副露回数
    n_meld: jnp.ndarray = jnp.zeros(4, dtype=jnp.int8)

    # melds[i][j]: player i のj回目の副露(j=1,2,3,4). 存在しなければ0
    melds: jnp.ndarray = jnp.zeros((4, 4), dtype=jnp.int32)

    is_menzen: jnp.ndarray = jnp.zeros(4, dtype=jnp.bool_)

    # pon[i][j]: player i がjをポンを所有している場合, src << 2 | index. or 0
    pon: jnp.ndarray = jnp.zeros((4, 34), dtype=jnp.int32)

    @property
    def env_id(self) -> v1.EnvId:
        # TODO add envid
        return "mahjong"  # type:ignore

    @property
    def json(self):
        import json

        class NumpyEncoder(json.JSONEncoder):
            """Special json encoder for numpy types"""

            def default(self, obj):
                if isinstance(obj, jnp.integer):
                    return int(obj)
                elif isinstance(obj, jnp.floating):
                    return float(obj)
                elif isinstance(obj, jnp.ndarray):
                    return obj.tolist()
                return json.JSONEncoder.default(self, obj)

        return json.dumps(self.__dict__, cls=NumpyEncoder)

    @classmethod
    def from_json(cls, path):
        import json

        def decode_state(data: dict):
            return cls(  # type:ignore
                current_player=jnp.int8(data["current_player"]),
                observation=jnp.int8(data["observation"]),
                rewards=jnp.array(data["rewards"], dtype=jnp.float32),
                terminated=jnp.bool_(data["terminated"]),
                truncated=jnp.bool_(data["truncated"]),
                legal_action_mask=jnp.array(
                    data["legal_action_mask"], dtype=jnp.bool_
                ),
                _rng_key=jnp.array(data["_rng_key"]),
                _step_count=jnp.int32(data["_step_count"]),
                _round=jnp.int8(data["_round"]),
                honba=jnp.int8(data["honba"]),
                oya=jnp.int8(data["oya"]),
                score=jnp.array(data["score"], dtype=jnp.float32),
                deck=jnp.array(data["deck"], dtype=jnp.int8),
                next_deck_ix=jnp.int8(data["next_deck_ix"]),
                hand=jnp.array(data["hand"], dtype=jnp.int8),
                river=jnp.array(data["river"], dtype=jnp.uint8),
                n_river=jnp.array(data["n_river"], dtype=jnp.int8),
                doras=jnp.array(data["doras"], dtype=jnp.int8),
                n_kan=jnp.int8(data["n_kan"]),
                target=jnp.int8(data["target"]),
                last_draw=jnp.int8(data["last_draw"]),
                last_player=jnp.int8(data["last_player"]),
                furo_check_num=jnp.uint8(data["furo_check_num"]),
                riichi_declared=jnp.bool_(data["riichi_declared"]),
                riichi=jnp.array(data["riichi"], dtype=jnp.bool_),
                n_meld=jnp.array(data["n_meld"], dtype=jnp.int8),
                melds=jnp.array(data["melds"], dtype=jnp.int32),
                is_menzen=jnp.array(data["is_menzen"], dtype=jnp.bool_),
                pon=jnp.array(data["pon"], dtype=jnp.int32),
            )

        with open(path, "r") as f:
            state = json.load(f, object_hook=decode_state)

        return state

    def __eq__(self, b):
        a = self
        return (
            a.current_player == b.current_player
            and a.observation == b.observation
            and (a.rewards == b.rewards).all()
            and a.terminated == b.terminated
            and a.truncated == b.truncated
            and (a.legal_action_mask == b.legal_action_mask).all()
            and (a._rng_key == b._rng_key).all()
            and a._step_count == b._step_count
            and a._round == b._round
            and a.honba == b.honba
            and a.oya == b.oya
            and (a.score == b.score).all()
            and (a.deck == b.deck).all()
            and a.next_deck_ix == b.next_deck_ix
            and (a.hand == b.hand).all()
            and (a.river == b.river).all()
            and (a.doras == b.doras).all()
            and a.n_kan == b.n_kan
            and a.target == b.target
            and a.last_draw == b.last_draw
            and a.last_player == b.last_player
            and a.furo_check_num == b.furo_check_num
            and a.riichi_declared == b.riichi_declared
            and (a.riichi == b.riichi).all()
            and (a.n_meld == b.n_meld).all()
            and (a.melds == b.melds).all()
            and (a.is_menzen == b.is_menzen).all()
            and (a.pon == b.pon).all()
        )


class Mahjong(v1.Env):
    def __init__(self):
        super().__init__()

    def _init(self, key: jax.Array) -> State:
        return _init(key)

    def _step(self, state: v1.State, action: jnp.ndarray) -> State:
        assert isinstance(state, State)
        return _step(state, action)

    def _observe(self, state: v1.State, player_id: jnp.ndarray) -> jnp.ndarray:
        assert isinstance(state, State)
        return _observe(state, player_id)

    @property
    def id(self) -> v1.EnvId:
        # TODO add envid
        return "mahjong"  # type:ignore

    @property
    def version(self) -> str:
        return "alpha"

    @property
    def num_players(self) -> int:
        return 4


def _init(rng: jax.random.KeyArray) -> State:
    rng, subkey = jax.random.split(rng)
    current_player = jnp.int8(jax.random.bernoulli(rng))
    last_player = jnp.int8(-1)
    deck = jax.random.permutation(rng, jnp.arange(136, dtype=jnp.int8) // 4)
    init_hand = Hand.make_init_hand(deck)
    doras = jnp.array([deck[0], -1, -1, -1, -1], dtype=jnp.int8)
    state = State(  # type:ignore
        current_player=current_player,
        oya=current_player,
        last_player=last_player,
        deck=deck,
        doras=doras,
        hand=init_hand,
        _rng_key=subkey,
    )
    return _draw(state)


def _step(state: State, action) -> State:

    # TODO
    # - Actionの処理
    #   - ron, tsumo
    # - 勝利条件確認
    # - playerどうするか

    discard = (action < 34) | (action == 68)
    self_kan = (34 <= action) & (action < 68)
    action_ix = action - 69
    return jax.lax.cond(
        discard,
        lambda: _discard(state, action),
        lambda: jax.lax.cond(
            self_kan,
            lambda: _selfkan(state, action),
            lambda: jax.lax.switch(
                action_ix,
                [
                    lambda: _riichi(state),
                    lambda: _tsumo(state),
                    lambda: _ron(state),
                    lambda: _pon(state),
                    lambda: _minkan(state),
                    lambda: _chi(state, Action.CHI_L),
                    lambda: _chi(state, Action.CHI_M),
                    lambda: _chi(state, Action.CHI_R),
                    lambda: _pass(state),
                    lambda: _next_game(state),
                ],
            ),
        ),
    )


def _draw(state: State):
    state = _accept_riichi(state)
    c_p = state.current_player
    new_tile = state.deck[state.next_deck_ix]
    next_deck_ix = state.next_deck_ix - 1
    hand = state.hand.at[c_p].set(Hand.add(state.hand[c_p], new_tile))

    legal_action_mask = jax.lax.select(
        state.riichi[c_p],
        _make_legal_action_mask_w_riichi(state, hand, c_p, new_tile),
        _make_legal_action_mask(state, hand, c_p, new_tile),
    )

    return state.replace(  # type:ignore
        target=jnp.int8(-1),
        next_deck_ix=next_deck_ix,
        hand=hand,
        last_draw=new_tile,
        last_player=c_p,
        legal_action_mask=legal_action_mask,
    )


def _make_legal_action_mask(state: State, hand, c_p, new_tile):
    legal_action_mask = jnp.zeros(NUM_ACTION, dtype=jnp.bool_)
    legal_action_mask = legal_action_mask.at[:34].set(hand[c_p] > 0)
    legal_action_mask = legal_action_mask.at[new_tile].set(FALSE)
    legal_action_mask = legal_action_mask.at[Action.TSUMOGIRI].set(TRUE)
    legal_action_mask = legal_action_mask.at[new_tile + 34].set(
        Hand.can_ankan(hand[c_p], new_tile)
        | (
            Hand.can_kakan(hand[c_p], new_tile) & state.pon[(c_p, new_tile)]
            > 0
        )
    )
    legal_action_mask = legal_action_mask.at[Action.RIICHI].set(
        jax.lax.cond(
            state.riichi[c_p]
            | state.is_menzen[c_p]
            | (state.next_deck_ix < 13 + 4),
            lambda: FALSE,
            lambda: Hand.can_riichi(hand[c_p]),
        )
    )
    legal_action_mask = legal_action_mask.at[Action.TSUMO].set(
        Hand.can_tsumo(hand[c_p])
        & Yaku.judge(
            state.hand[c_p],
            state.melds[c_p],
            state.n_meld[c_p],
            state.last_draw,
            state.riichi[c_p],
            FALSE,
        )[0].any()
    )
    return legal_action_mask


def _make_legal_action_mask_w_riichi(state, hand, c_p, new_tile):
    legal_action_mask = jnp.zeros(NUM_ACTION, dtype=jnp.bool_)
    legal_action_mask = legal_action_mask.at[Action.TSUMOGIRI].set(TRUE)
    legal_action_mask = legal_action_mask.at[Action.TSUMO].set(
        Hand.can_tsumo(hand[c_p])
        & Yaku.judge(
            state.hand[c_p],
            state.melds[c_p],
            state.n_meld[c_p],
            state.last_draw,
            state.riichi[c_p],
            FALSE,
        )[0].any()
    )
    return legal_action_mask


def _discard(state: State, tile: jnp.ndarray):
    c_p = state.current_player
    tile = jnp.where(tile == 68, state.last_draw, tile)
    _tile = jnp.where(
        state.riichi_declared, tile | jnp.uint8(0b01000000), tile
    )
    river = state.river.at[c_p, state.n_river[c_p]].set(jnp.uint8(_tile))
    n_river = state.n_river.at[c_p].add(1)
    hand = state.hand.at[c_p].set(Hand.sub(state.hand[c_p], tile))
    state = state.replace(  # type:ignore
        last_draw=jnp.int8(-1),
        hand=hand,
        river=river,
        n_river=n_river,
    )

    # ポンとかチーとかがあるか
    meld_type = 0  # none < chi_L = chi_M = chi_R < pon = kan < ron の中で最大のものを探す
    pon_player = kan_player = ron_player = c_p
    chi_player = (c_p + 1) % 4
    can_chi = (
        Hand.can_chi(state.hand[chi_player], tile, Action.CHI_L)
        | Hand.can_chi(state.hand[chi_player], tile, Action.CHI_M)
        | Hand.can_chi(state.hand[chi_player], tile, Action.CHI_R)
    )
    meld_type = jax.lax.cond(
        can_chi,
        lambda: jnp.max(jnp.array([1, meld_type])),
        lambda: meld_type,
    )

    def search(i, tpl):
        meld_type, pon_player, kan_player, ron_player = tpl
        player = (c_p + 1 + i) % 4
        pon_player, meld_type = jax.lax.cond(
            Hand.can_pon(state.hand[player], tile),
            lambda: (i, jnp.max(jnp.array([2, meld_type]))),
            lambda: (pon_player, meld_type),
        )
        kan_player, meld_type = jax.lax.cond(
            Hand.can_minkan(hand[player], tile),
            lambda: (i, jnp.max(jnp.array([3, meld_type]))),
            lambda: (kan_player, meld_type),
        )
        ron_player, meld_type = jax.lax.cond(
<<<<<<< HEAD
            Hand.can_ron(state.hand[player], tile),
            lambda: (i, jnp.max(jnp.array([4, meld_type]))),
=======
            Hand.can_ron(state.hand[player], tile)
            & Yaku.judge(
                state.hand[c_p],
                state.melds[c_p],
                state.n_meld[c_p],
                state.last_draw,
                state.riichi[c_p],
                FALSE,
            )[0].any(),
            lambda: (player, jnp.max(jnp.array([4, meld_type]))),
>>>>>>> 8026dfbb
            lambda: (ron_player, meld_type),
        )
        return (meld_type, pon_player, kan_player, ron_player)

    meld_type, pon_player, kan_player, ron_player = jax.lax.fori_loop(
        jnp.int8(0),
        jnp.int8(3),
        search,
        (meld_type, pon_player, kan_player, ron_player),
    )
    furo_num = c_p << 6 | kan_player << 4 | pon_player << 2 | chi_player
    pon_player, kan_player, ron_player = (
        (c_p + 1 + pon_player) % 4,
        (c_p + 1 + kan_player) % 4,
        (c_p + 1 + ron_player) % 4,
    )

    rewards = jnp.float32([Hand.is_tenpai(hand) * 100 for hand in state.hand])
    no_meld_state = jax.lax.cond(
        _is_ryukyoku(state),
        lambda: state.replace(  # type:ignore
            terminated=TRUE,
            rewards=rewards,
        ),
        lambda: _draw(
            state.replace(  # type:ignore
                current_player=(c_p + 1) % 4,
                target=jnp.int8(-1),
            )
        ),
    )

    return jax.lax.switch(
        meld_type,
        [
            lambda: no_meld_state,
            lambda: state.replace(  # type:ignore
                current_player=chi_player,
                last_player=c_p,
                target=jnp.int8(tile),
                furo_check_num=furo_num,
                legal_action_mask=jnp.zeros(NUM_ACTION, dtype=jnp.bool_)
                .at[Action.CHI_L]
                .set(Hand.can_chi(state.hand[chi_player], tile, Action.CHI_L))
                .at[Action.CHI_M]
                .set(Hand.can_chi(state.hand[chi_player], tile, Action.CHI_M))
                .at[Action.CHI_R]
                .set(Hand.can_chi(state.hand[chi_player], tile, Action.CHI_R))
                .at[Action.PASS]
                .set(TRUE),
            ),
            lambda: state.replace(  # type:ignore
                current_player=pon_player,
                last_player=c_p,
                target=jnp.int8(tile),
                furo_check_num=furo_num,
                legal_action_mask=jnp.zeros(NUM_ACTION, dtype=jnp.bool_)
                .at[Action.PON]
                .set(TRUE)
                .at[Action.PASS]
                .set(TRUE),
            ),
            lambda: state.replace(  # type:ignore
                current_player=kan_player,
                last_player=c_p,
                target=jnp.int8(tile),
                furo_check_num=furo_num,
                legal_action_mask=jnp.zeros(NUM_ACTION, dtype=jnp.bool_)
                .at[Action.MINKAN]
                .set(Hand.can_minkan(hand[kan_player], tile))
                .at[Action.PASS]
                .set(TRUE),
            ),
            lambda: state.replace(  # type:ignore
                current_player=ron_player,
                last_player=c_p,
                target=jnp.int8(tile),
                furo_check_num=furo_num,
                legal_action_mask=jnp.zeros(NUM_ACTION, dtype=jnp.bool_)
                .at[Action.RON]
                .set(TRUE)
                .at[Action.PASS]
                .set(TRUE),
            ),
        ],
    )


def _append_meld(state: State, meld, player):
    melds = state.melds.at[(player, state.n_meld[player])].set(meld)
    n_meld = state.n_meld.at[player].add(1)
    return state.replace(melds=melds, n_meld=n_meld)  # type:ignore


def _selfkan(state: State, action):
    target = action - 34
    pon = state.pon[(state.current_player, target)]
    state = jax.lax.cond(
        pon == 0,
        lambda: _ankan(state, target),
        lambda: _kakan(state, target, pon >> 2, pon & 0b11),
    )

    # 嶺上牌
    rinshan_tile = state.deck[state.next_deck_ix]
    next_deck_ix = state.next_deck_ix - 1
    hand = state.hand.at[state.current_player].set(
        Hand.add(state.hand[state.current_player], rinshan_tile)
    )
    legal_action_mask = jnp.zeros(NUM_ACTION, dtype=jnp.bool_)
    legal_action_mask = legal_action_mask.at[0:34].set(
        hand[state.current_player] > 0
    )
    legal_action_mask = legal_action_mask.at[rinshan_tile].set(FALSE)
    legal_action_mask = legal_action_mask.at[Action.TSUMOGIRI].set(TRUE)

    return state.replace(  # type:ignore
        next_deck_ix=next_deck_ix,
        last_draw=rinshan_tile,
        hand=hand,
        legal_action_mask=legal_action_mask,
    )


def _ankan(state: State, target):
    curr_player = state.current_player
    meld = Meld.init(target + 34, target, src=0)
    state = _append_meld(state, meld, curr_player)
    hand = state.hand.at[curr_player].set(
        Hand.ankan(state.hand[curr_player], target)
    )
    # TODO: 国士無双ロンの受付

    return state.replace(hand=hand)  # type:ignore


def _kakan(state: State, target, pon_src, pon_idx):
    melds = state.melds.at[(state.current_player, pon_idx)].set(
        Meld.init(target + 34, target, pon_src)
    )
    hand = state.hand.at[state.current_player].set(
        Hand.kakan(state.hand[state.current_player], target)
    )
    pon = state.pon.at[(state.current_player, target)].set(0)
    # TODO: 槍槓の受付

    return state.replace(melds=melds, hand=hand, pon=pon)  # type:ignore


def _accept_riichi(state: State) -> State:
    l_p = state.last_player
    score = state.score.at[l_p].add(
        jnp.where(~state.riichi[l_p] & state.riichi_declared, -10, 0)
    )
    riichi = state.riichi.at[l_p].set(
        state.riichi[l_p] | state.riichi_declared
    )
    return state.replace(  # type:ignore
        riichi=riichi, riichi_declared=FALSE, score=score
    )


def _minkan(state: State):
    c_p = state.current_player
    l_p = state.last_player
    state = _accept_riichi(state)
    src = (l_p - c_p) % 4
    meld = Meld.init(Action.MINKAN, state.target, src)
    state = _append_meld(state, meld, c_p)
    hand = state.hand.at[c_p].set(Hand.minkan(state.hand[c_p], state.target))
    state = state.replace(hand=hand)  # type:ignore
    is_menzen = state.is_menzen.at[c_p].set(FALSE)

    rinshan_tile = state.deck[state.next_deck_ix]
    next_deck_ix = state.next_deck_ix - 1
    hand = state.hand.at[c_p].set(Hand.add(state.hand[c_p], rinshan_tile))

    legal_action_mask = jnp.zeros(NUM_ACTION, dtype=jnp.bool_)
    legal_action_mask = legal_action_mask.at[0:34].set(hand[c_p] > 0)
    legal_action_mask = legal_action_mask.at[rinshan_tile].set(FALSE)
    legal_action_mask = legal_action_mask.at[Action.TSUMOGIRI].set(TRUE)

    # 半透明処理
    river = state.river.at[l_p, state.n_river[l_p] - 1].set(
        state.river[l_p, state.n_river[l_p] - 1] | jnp.uint8(0b10000000)
    )

    return state.replace(  # type:ignore
        target=jnp.int8(-1),
        is_menzen=is_menzen,
        next_deck_ix=next_deck_ix,
        last_draw=rinshan_tile,
        hand=hand,
        legal_action_mask=legal_action_mask,
        river=river,
    )


def _pon(state: State):
    c_p = state.current_player
    l_p = state.last_player
    state = _accept_riichi(state)
    src = (l_p - c_p) % 4
    meld = Meld.init(Action.PON, state.target, src)
    state = _append_meld(state, meld, c_p)
    hand = state.hand.at[c_p].set(Hand.pon(state.hand[c_p], state.target))
    is_menzen = state.is_menzen.at[c_p].set(FALSE)
    pon = state.pon.at[(c_p, state.target)].set(
        src << 2 | state.n_meld[c_p] - 1
    )

    # 半透明処理
    river = state.river.at[l_p, state.n_river[l_p] - 1].set(
        state.river[l_p, state.n_river[l_p] - 1] | jnp.uint8(0b10000000)
    )

    legal_action_mask = jnp.zeros(NUM_ACTION, dtype=jnp.bool_)
    legal_action_mask = legal_action_mask.at[:34].set(hand[c_p] > 0)

    return state.replace(  # type:ignore
        target=jnp.int8(-1),
        is_menzen=is_menzen,
        pon=pon,
        hand=hand,
        legal_action_mask=legal_action_mask,
        river=river,
    )


def _chi(state: State, action):
    c_p = state.current_player
    tar_p = (c_p + 3) % 4
    tar = state.target
    state = _accept_riichi(state)
    meld = Meld.init(action, tar, src=jnp.int32(3))
    state = _append_meld(state, meld, c_p)
    hand = state.hand.at[c_p].set(Hand.chi(state.hand[c_p], tar, action))
    is_menzen = state.is_menzen.at[c_p].set(FALSE)
    legal_action_mask = jnp.zeros(NUM_ACTION, dtype=jnp.bool_)
    legal_action_mask = legal_action_mask.at[:34].set(hand[c_p] > 0)

    # 半透明処理
    river = state.river.at[tar_p, state.n_river[tar_p] - 1].set(
        state.river[tar_p, state.n_river[tar_p] - 1] | jnp.uint8(0b10000000)
    )

    return state.replace(  # type:ignore
        target=jnp.int8(-1),
        is_menzen=is_menzen,
        hand=hand,
        legal_action_mask=legal_action_mask,
        river=river,
    )


def _pass(state: State):
    c_p = state.furo_check_num >> 6
    kan_player = (state.furo_check_num & 0b00110000) >> 4
    pon_player = (state.furo_check_num & 0b00001100) >> 2
    chi_player = state.furo_check_num & 0b00000011
    return jax.lax.cond(
        kan_player > 0,
        lambda: state.replace(  # type:ignore
            current_player=(c_p + 1 + kan_player) % 4,
            furo_check_num=state.furo_check_num & 0b00110000,
            legal_action_mask=jnp.zeros(NUM_ACTION, dtype=jnp.bool_)
            .at[Action.MINKAN]
            .set(TRUE)
            .at[Action.PASS]
            .set(TRUE),
        ),
        lambda: jax.lax.cond(
            pon_player > 0,
            lambda: state.replace(  # type:ignore
                current_player=(c_p + 1 + pon_player) % 4,
                furo_check_num=state.furo_check_num & 0b00001100,
                legal_action_mask=jnp.zeros(NUM_ACTION, dtype=jnp.bool_)
                .at[Action.PON]
                .set(TRUE)
                .at[Action.PASS]
                .set(TRUE),
            ),
            lambda: jax.lax.cond(
                chi_player > 0,
                lambda: state.replace(  # type:ignore
                    current_player=(c_p + 1 + chi_player) % 4,
                    furo_check_num=state.furo_check_num & 0b00000011,
                    legal_action_mask=jnp.zeros(NUM_ACTION, dtype=jnp.bool_)
                    .at[Action.CHI_L]
                    .set(
                        Hand.can_chi(
                            state.hand[(c_p + 1 + chi_player) % 4],
                            state.target,
                            Action.CHI_L,
                        )
                    )
                    .at[Action.CHI_M]
                    .set(
                        Hand.can_chi(
                            state.hand[(c_p + 1 + chi_player) % 4],
                            state.target,
                            Action.CHI_M,
                        )
                    )
                    .at[Action.CHI_R]
                    .set(
                        Hand.can_chi(
                            state.hand[(c_p + 1 + chi_player) % 4],
                            state.target,
                            Action.CHI_R,
                        )
                    )
                    .at[Action.PASS]
                    .set(TRUE),
                ),
                lambda: _draw(
                    state.replace(  # type: ignore
                        current_player=(c_p + 1 + chi_player) % 4,
                    )
                ),
            ),
        ),
    )


def _riichi(state: State):
    c_p = state.current_player
    # リーチ宣言直後の打牌
    legal_action_mask = (
        jax.lax.fori_loop(
            0,
            34,
            lambda i, arr: arr.at[i].set(
                jax.lax.cond(
                    state.hand[c_p][i] > (i == state.last_draw),
                    lambda: Hand.is_tenpai(Hand.sub(state.hand[c_p], i)),
                    lambda: FALSE,
                )
            ),
            jnp.zeros(NUM_ACTION, dtype=jnp.bool_),
        )
        .at[Action.TSUMOGIRI]
        .set(Hand.is_tenpai(Hand.sub(state.hand[c_p], state.last_draw)))
    )

    return state.replace(  # type:ignore
        riichi_declared=TRUE, legal_action_mask=legal_action_mask
    )


def _tsumo(state: State):
    c_p = state.current_player

    score = Yaku.score(
        state.hand[c_p],
        state.melds[c_p],
        state.n_meld[c_p],
        state.target,
        state.riichi[c_p],
        is_ron=FALSE,
    )
    s1 = score + (-score) % 100
    s2 = (score * 2) + (-(score * 2)) % 100

    oya = (state.oya + state._round) % 4
    reward = jax.lax.cond(
        oya == c_p,
        lambda: jnp.full(4, -s2, dtype=jnp.int32).at[c_p].set(s2 * 3),
        lambda: jnp.full(4, -s1, dtype=jnp.int32)
        .at[oya]
        .set(-s2)
        .at[c_p]
        .set(s1 * 2 + s2),
    )

    # 供託
    reward -= 1000 * state.riichi
    reward = reward.at[c_p].set(reward[c_p] + 1000 * jnp.sum(state.riichi))
    return state.replace(  # type:ignore
        terminated=TRUE, rewards=jnp.float32(reward)
    )


def _ron(state: State):
    c_p = state.current_player
    score = Yaku.score(
        state.hand[c_p],
        state.melds[c_p],
        state.n_meld[c_p],
        state.target,
        state.riichi[c_p],
        is_ron=TRUE,
    )
    score = jax.lax.cond(
        (state.oya + state._round) % 4 == c_p,
        lambda: score * 6,
        lambda: score * 4,
    )
    score += -score % 100
    reward = (
        jnp.zeros(4, dtype=jnp.int32)
        .at[c_p]
        .set(score)
        .at[state.last_player]
        .set(-score)
    )

    # 供託
    reward -= 1000 * state.riichi
    reward = reward.at[c_p].set(reward[c_p] + 1000 * jnp.sum(state.riichi))
    return state.replace(  # type:ignore
        terminated=TRUE, rewards=jnp.float32(reward)
    )


def _is_ryukyoku(state: State):
    return state.next_deck_ix == 13


def _next_game(state: State):
    # TODO
    return _pass(state)


def _observe(state: State, player_id: jnp.ndarray) -> jnp.ndarray:
    return jnp.int8(0)


# For debug
def _show_legal_action(legal_action):
    S = ["F", "T"]
    m = "m:  " + " ".join([S[int(tf)] for tf in legal_action[0:9]]) + "\n"
    p = "p:  " + " ".join([S[int(tf)] for tf in legal_action[9:18]]) + "\n"
    s = "s:  " + " ".join([S[int(tf)] for tf in legal_action[18:27]]) + "\n"
    z = "z:  " + " ".join([S[int(tf)] for tf in legal_action[27:34]]) + "\n"
    km = "km: " + " ".join([S[int(tf)] for tf in legal_action[34:43]]) + "\n"
    kp = "kp: " + " ".join([S[int(tf)] for tf in legal_action[43:52]]) + "\n"
    ks = "ks: " + " ".join([S[int(tf)] for tf in legal_action[52:61]]) + "\n"
    kz = "kz: " + " ".join([S[int(tf)] for tf in legal_action[61:68]]) + "\n"
    other = (
        f"TSUOGIRI:{S[int(legal_action[68])]}  RIICHI:{S[int(legal_action[69])]}  TSUMO:{S[int(legal_action[70])]}  "
        f"RON:{S[int(legal_action[71])]}  PON:{S[int(legal_action[72])]}  MINKAN:{S[int(legal_action[73])]}  "
        f"CHI_L:{S[int(legal_action[74])]}  CHI_M:{S[int(legal_action[75])]}  CHI_R:{S[int(legal_action[76])]}  "
        f"PASS:{S[int(legal_action[77])]}"
    )
    print(s + m + p + s + z + km + kp + ks + kz + other)<|MERGE_RESOLUTION|>--- conflicted
+++ resolved
@@ -407,10 +407,6 @@
             lambda: (kan_player, meld_type),
         )
         ron_player, meld_type = jax.lax.cond(
-<<<<<<< HEAD
-            Hand.can_ron(state.hand[player], tile),
-            lambda: (i, jnp.max(jnp.array([4, meld_type]))),
-=======
             Hand.can_ron(state.hand[player], tile)
             & Yaku.judge(
                 state.hand[c_p],
@@ -420,8 +416,7 @@
                 state.riichi[c_p],
                 FALSE,
             )[0].any(),
-            lambda: (player, jnp.max(jnp.array([4, meld_type]))),
->>>>>>> 8026dfbb
+            lambda: (i, jnp.max(jnp.array([4, meld_type]))),
             lambda: (ron_player, meld_type),
         )
         return (meld_type, pon_player, kan_player, ron_player)
