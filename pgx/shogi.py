--- conflicted
+++ resolved
@@ -42,11 +42,7 @@
 class State:
     turn: jnp.ndarray = jnp.int8(0)  # 0 or 1
     piece_board: jnp.ndarray = INIT_PIECE_BOARD  # (81,)
-<<<<<<< HEAD
-    hand: jnp.ndarray = jnp.zeros((2, 7))
-=======
     hand: jnp.ndarray = jnp.zeros((2, 7), dtype=jnp.int8)
->>>>>>> 145404d2
 
 
 def init():
