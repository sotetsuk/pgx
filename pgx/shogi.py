--- conflicted
+++ resolved
@@ -76,7 +76,6 @@
     return State()
 
 
-<<<<<<< HEAD
 # 指し手のdataclass
 @dataclass
 class Action:
@@ -158,7 +157,8 @@
     def to_dlshogi_action(self) -> jnp.ndarray:
         direction = jax.lax.cond(self.is_drop, lambda: ...)
         return 81 * direction + self.to
-=======
+
+
 def to_sfen(state: State):
     """Convert state into sfen expression.
 
@@ -221,5 +221,4 @@
                     sfen += str(num_piece)
                 sfen += hand_char_dir[piece_type]
         sfen += " 1"
-    return sfen
->>>>>>> e6cbc6cf
+    return sfen