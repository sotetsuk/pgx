# Copyright 2023 The Pgx Authors. All Rights Reserved.
#
# Licensed under the Apache License, Version 2.0 (the "License");
# you may not use this file except in compliance with the License.
# You may obtain a copy of the License at
#
#     http://www.apache.org/licenses/LICENSE-2.0
#
# Unless required by applicable law or agreed to in writing, software
# distributed under the License is distributed on an "AS IS" BASIS,
# WITHOUT WARRANTIES OR CONDITIONS OF ANY KIND, either express or implied.
# See the License for the specific language governing permissions and
# limitations under the License.


from functools import partial

import jax
import jax.numpy as jnp

import pgx.core as v1
from pgx._src.shogi_utils import (
    AROUND_IX,
    BETWEEN_IX,
    CAN_MOVE,
    CAN_MOVE_ANY,
    INIT_LEGAL_ACTION_MASK,
    INIT_PIECE_BOARD,
    LEGAL_FROM_IDX,
    NEIGHBOUR_IX,
    _from_sfen,
    _to_sfen,
)
from pgx._src.struct import dataclass

MAX_TERMINATION_STEPS = 512  # From AZ paper

TRUE = jnp.bool_(True)
FALSE = jnp.bool_(False)

EMPTY = jnp.int32(-1)  # 空白
PAWN = jnp.int32(0)  # 歩
LANCE = jnp.int32(1)  # 香
KNIGHT = jnp.int32(2)  # 桂
SILVER = jnp.int32(3)  # 銀
BISHOP = jnp.int32(4)  # 角
ROOK = jnp.int32(5)  # 飛
GOLD = jnp.int32(6)  # 金
KING = jnp.int32(7)  # 玉
PRO_PAWN = jnp.int32(8)  # と
PRO_LANCE = jnp.int32(9)  # 成香
PRO_KNIGHT = jnp.int32(10)  # 成桂
PRO_SILVER = jnp.int32(11)  # 成銀
HORSE = jnp.int32(12)  # 馬
DRAGON = jnp.int32(13)  # 龍
# --- opponent pieces ---
OPP_PAWN = jnp.int32(14)  # 歩
OPP_LANCE = jnp.int32(15)  # 香
OPP_KNIGHT = jnp.int32(16)  # 桂
OPP_SILVER = jnp.int32(17)  # 銀
OPP_BISHOP = jnp.int32(18)  # 角
OPP_ROOK = jnp.int32(19)  # 飛
OPP_GOLD = jnp.int32(20)  # 金
OPP_KING = jnp.int32(21)  # 玉
OPP_PRO_PAWN = jnp.int32(22)  # と
OPP_PRO_LANCE = jnp.int32(23)  # 成香
OPP_PRO_KNIGHT = jnp.int32(24)  # 成桂
OPP_PRO_SILVER = jnp.int32(25)  # 成銀
OPP_HORSE = jnp.int32(26)  # 馬
OPP_DRAGON = jnp.int32(27)  # 龍

ALL_SQ = jnp.arange(81)


@dataclass
class State(v1.State):
    current_player: jnp.ndarray = jnp.int32(0)
    rewards: jnp.ndarray = jnp.float32([0.0, 0.0])
    terminated: jnp.ndarray = FALSE
    truncated: jnp.ndarray = FALSE
    legal_action_mask: jnp.ndarray = INIT_LEGAL_ACTION_MASK  # (27 * 81,)
    observation: jnp.ndarray = jnp.zeros((119, 9, 9), dtype=jnp.bool_)
    _step_count: jnp.ndarray = jnp.int32(0)
    # --- Shogi specific ---
    _turn: jnp.ndarray = jnp.int32(0)  # 0 or 1
    _board: jnp.ndarray = INIT_PIECE_BOARD  # (81,) flip in turn
    _hand: jnp.ndarray = jnp.zeros((2, 7), dtype=jnp.int32)  # flip in turn
    # cache
    # Redundant information used only in _is_checked for speeding-up
    _cache_m2b: jnp.ndarray = -jnp.ones(8, dtype=jnp.int32)
    _cache_king: jnp.ndarray = jnp.int32(44)

    @property
    def env_id(self) -> v1.EnvId:
        return "shogi"

    @staticmethod
    def _from_board(turn, piece_board: jnp.ndarray, hand: jnp.ndarray):
        """Mainly for debugging purpose.
        terminated, reward, and current_player are not changed"""
        state = State(_turn=turn, _board=piece_board, _hand=hand)  # type: ignore
        # fmt: off
        state = jax.lax.cond(turn % 2 == 1, lambda: _flip(state), lambda: state)
        # fmt: on
        return state.replace(legal_action_mask=_legal_action_mask(state))  # type: ignore

    @staticmethod
    def _from_sfen(sfen):
        turn, pb, hand, step_count = _from_sfen(sfen)
        return jax.jit(State._from_board)(turn, pb, hand).replace(  # type: ignore
            _step_count=jnp.int32(step_count)
        )

    def _to_sfen(self):
        state = self if self._turn % 2 == 0 else _flip(self)
        return _to_sfen(state)


class Shogi(v1.Env):
    def __init__(self):
        super().__init__()

    def _init(self, key: jax.random.KeyArray) -> State:
        state = _init_board()
<<<<<<< HEAD
        current_player = jnp.int8(jax.random.bernoulli(key))
=======
        rng, subkey = jax.random.split(key)
        current_player = jnp.int32(jax.random.bernoulli(subkey))
>>>>>>> a1a89531
        return state.replace(current_player=current_player)  # type: ignore

    def _step(self, state: v1.State, action: jnp.ndarray, key) -> State:
        del key
        assert isinstance(state, State)
        # Note: Assume that illegal action is already filtered by Env.step
        state = _step(state, action)
        state = jax.lax.cond(
            (MAX_TERMINATION_STEPS <= state._step_count),
            # end with tie
            lambda: state.replace(terminated=TRUE),  # type: ignore
            lambda: state,
        )
        return state  # type: ignore

    def _observe(self, state: v1.State, player_id: jnp.ndarray) -> jnp.ndarray:
        assert isinstance(state, State)
        return _observe(state, player_id)

    @property
    def id(self) -> v1.EnvId:
        return "shogi"

    @property
    def version(self) -> str:
        return "v0"

    @property
    def num_players(self) -> int:
        return 2


@dataclass
class Action:
    is_drop: jnp.ndarray
    piece: jnp.ndarray
    to: jnp.ndarray
    # --- Optional (only for move action) ---
    from_: jnp.ndarray = jnp.int32(0)
    is_promotion: jnp.ndarray = FALSE

    @staticmethod
    def make_move(piece, from_, to, is_promotion=FALSE):
        return Action(
            is_drop=FALSE,
            piece=piece,
            from_=from_,
            to=to,
            is_promotion=is_promotion,
        )

    @staticmethod
    def make_drop(piece, to):
        return Action(is_drop=TRUE, piece=piece, to=to)

    @staticmethod
    def _from_dlshogi_action(state: State, action: jnp.ndarray):
        """Direction (from github.com/TadaoYamaoka/cshogi)

         0 Up
         1 Up left
         2 Up right
         3 Left
         4 Right
         5 Down
         6 Down left
         7 Down right
         8 Up2 left
         9 Up2 right
        10 Promote +  Up
        11 Promote +  Up left
        12 Promote +  Up right
        13 Promote +  Left
        14 Promote +  Right
        15 Promote +  Down
        16 Promote +  Down left
        17 Promote +  Down right
        18 Promote +  Up2 left
        19 Promote +  Up2 right
        20 Drop 歩
        21 Drop 香車
        22 Drop 桂馬
        23 Drop 銀
        24 Drop 角
        25 Drop 飛車
        26 Drop 金
        """
        action = jnp.int32(action)
        direction, to = jnp.int32(action // 81), jnp.int32(action % 81)
        is_drop = direction >= 20
        is_promotion = (10 <= direction) & (direction < 20)
        # LEGAL_FROM_IDX[UP, 19] = [20, 21, ... -1]
        legal_from_idx = LEGAL_FROM_IDX[direction % 10, to]  # (81,)
        from_cand = state._board[legal_from_idx]  # (8,)
        mask = (
            (legal_from_idx >= 0)
            & (PAWN <= from_cand)
            & (from_cand < OPP_PAWN)
        )
        i = jnp.argmax(mask)
        from_ = jax.lax.select(is_drop, 0, legal_from_idx[i])
        piece = jax.lax.select(is_drop, direction - 20, state._board[from_])
        return Action(is_drop=is_drop, piece=piece, to=to, from_=from_, is_promotion=is_promotion)  # type: ignore


def _init_board():
    """Initialize Shogi State."""
    return State()


def _step(state: State, action: jnp.ndarray):
    a = Action._from_dlshogi_action(state, action)
    # apply move/drop action
    state = jax.lax.cond(a.is_drop, _step_drop, _step_move, *(state, a))
    # flip state
    state = _flip(state)
    state = state.replace(  # type: ignore
        current_player=(state.current_player + 1) % 2,
        _turn=(state._turn + 1) % 2,
    )
    legal_action_mask = _legal_action_mask(state)
    terminated = ~legal_action_mask.any()
    # fmt: off
    reward = jax.lax.select(
        terminated,
        jnp.ones(2, dtype=jnp.float32).at[state.current_player].set(-1),
        jnp.zeros(2, dtype=jnp.float32),
    )
    # fmt: on
    return state.replace(  # type: ignore
        legal_action_mask=legal_action_mask,
        terminated=terminated,
        rewards=reward,
    )


def _step_move(state: State, action: Action) -> State:
    pb = state._board
    # remove piece from the original position
    pb = pb.at[action.from_].set(EMPTY)
    # capture the opponent if exists
    captured = pb[action.to]  # suppose >= OPP_PAWN, -1 if EMPTY
    hand = jax.lax.cond(
        captured == EMPTY,
        lambda: state._hand,
        # add captured piece to my hand after
        #   (1) tuning opp piece into mine by (x + 14) % 28, and
        #   (2) filtering promoted piece by x % 8
        lambda: state._hand.at[0, ((captured + 14) % 28) % 8].add(1),
    )
    # promote piece
    piece = jax.lax.select(action.is_promotion, action.piece + 8, action.piece)
    # set piece to the target position
    pb = pb.at[action.to].set(piece)
    # apply piece moves
    return state.replace(_board=pb, _hand=hand)  # type: ignore


def _step_drop(state: State, action: Action) -> State:
    # add piece to board
    pb = state._board.at[action.to].set(action.piece)
    # remove piece from hand
    hand = state._hand.at[0, action.piece].add(-1)
    return state.replace(_board=pb, _hand=hand)  # type: ignore


def _set_cache(state: State):
    return state.replace(  # type: ignore
        _cache_m2b=jnp.nonzero(
            jax.vmap(_is_major_piece)(state._board), size=8, fill_value=-1
        )[0],
        _cache_king=jnp.argmin(jnp.abs(state._board - KING)),
    )


def _legal_action_mask(state: State):
    # update cache
    state = _set_cache(state)

    a = jax.vmap(partial(Action._from_dlshogi_action, state=state))(
        action=jnp.arange(27 * 81)
    )

    @jax.vmap
    def is_legal_move_wo_pro(i):
        return _is_legal_move_wo_pro(a.from_[i], a.to[i], state)

    @jax.vmap
    def is_legal_drop_wo_piece(to):
        return _is_legal_drop_wo_piece(to, state)

    pseudo_legal_moves = is_legal_move_wo_pro(jnp.arange(10 * 81))
    pseudo_legal_drops = is_legal_drop_wo_piece(jnp.arange(81))

    @jax.vmap
    def is_legal_move(i):
        return pseudo_legal_moves[i % (10 * 81)] & jax.lax.cond(
            a.is_promotion[i],
            _is_promotion_legal,
            _is_no_promotion_legal,
            *(a.from_[i], a.to[i], state)
        )

    @jax.vmap
    def is_legal_drop(i):
        return pseudo_legal_drops[i % 81] & _is_legal_drop_wo_ignoring_check(
            a.piece[i], a.to[i], state
        )

    legal_action_mask = jnp.hstack(
        (
            is_legal_move(jnp.arange(20 * 81)),
            is_legal_drop(jnp.arange(20 * 81, 27 * 81)),
        )
    )  # (27 * 81)

    # check drop pawn mate
    is_drop_pawn_mate, to = _is_drop_pawn_mate(state)
    direction = 20
    can_drop_pawn = legal_action_mask[direction * 81 + to]  # current
    can_drop_pawn &= ~is_drop_pawn_mate
    legal_action_mask = legal_action_mask.at[direction * 81 + to].set(
        can_drop_pawn
    )

    return legal_action_mask


def _is_drop_pawn_mate(state: State):
    # check pawn drop mate
    opp_king_pos = jnp.argmin(jnp.abs(state._board - OPP_KING))
    to = opp_king_pos + 1
    flip_state = _flip(
        state.replace(_board=state._board.at[to].set(PAWN))  # type: ignore
    )
    # Not checkmate if
    #   (1) can capture checking pawn, or
    #   (2) king can escape
    # fmt: off
    flipped_to = 80 - to
    flip_state = _set_cache(flip_state)
    can_capture_pawn = jax.vmap(partial(
        _is_legal_move_wo_pro, to=flipped_to, state=flip_state
    ))(from_=CAN_MOVE_ANY[flipped_to]).any()
    from_ = 80 - opp_king_pos
    can_king_escape = jax.vmap(
        partial(_is_legal_move_wo_pro, from_=from_, state=flip_state)
    )(to=AROUND_IX[from_]).any()
    is_pawn_mate = ~(can_capture_pawn | can_king_escape)
    # fmt: on
    return is_pawn_mate, to


def _is_legal_drop_wo_piece(to: jnp.ndarray, state: State):
    is_illegal = state._board[to] != EMPTY
    is_illegal |= _is_checked(
        state.replace(_board=state._board.at[to].set(PAWN))  # type: ignore
    )
    return ~is_illegal


def _is_legal_drop_wo_ignoring_check(
    piece: jnp.ndarray, to: jnp.ndarray, state: State
):
    is_illegal = state._board[to] != EMPTY
    # don't have the piece
    is_illegal |= state._hand[0, piece] <= 0
    # double pawn
    is_illegal |= (piece == PAWN) & (
        (state._board == PAWN).reshape(9, 9).sum(axis=1) > 0
    )[to // 9]
    # get stuck
    is_illegal |= ((piece == PAWN) | (piece == LANCE)) & (to % 9 == 0)
    is_illegal |= (piece == KNIGHT) & (to % 9 < 2)
    return ~is_illegal


def _is_legal_move_wo_pro(
    from_: jnp.ndarray,
    to: jnp.ndarray,
    state: State,
):
    ok = _is_pseudo_legal_move(from_, to, state)
    ok &= ~_is_checked(
        state.replace(  # type: ignore
            _board=state._board.at[from_]
            .set(EMPTY)
            .at[to]
            .set(state._board[from_]),
            _cache_king=jax.lax.select(  # update cache
                state._board[from_] == KING,
                jnp.int32(to),
                state._cache_king,
            ),
        )
    )
    return ok


def _is_pseudo_legal_move(
    from_: jnp.ndarray,
    to: jnp.ndarray,
    state: State,
):
    ok = _is_pseudo_legal_move_wo_obstacles(from_, to, state)
    # there is an obstacle between from_ and to
    i = _major_piece_ix(state._board[from_])
    between_ix = BETWEEN_IX[i, from_, to, :]
    is_illegal = (i >= 0) & (
        (between_ix >= 0) & (state._board[between_ix] != EMPTY)
    ).any()
    return ok & ~is_illegal


def _is_pseudo_legal_move_wo_obstacles(
    from_: jnp.ndarray,
    to: jnp.ndarray,
    state: State,
):
    board = state._board
    # source is not my piece
    piece = board[from_]
    is_illegal = (from_ < 0) | ~((PAWN <= piece) & (piece < OPP_PAWN))
    # destination is my piece
    is_illegal |= (PAWN <= board[to]) & (board[to] < OPP_PAWN)
    # piece cannot move like that
    is_illegal |= ~CAN_MOVE[piece, from_, to]
    return ~is_illegal


def _is_no_promotion_legal(
    from_: jnp.ndarray,
    to: jnp.ndarray,
    state: State,
):
    # source is not my piece
    piece = state._board[from_]
    # promotion
    is_illegal = ((piece == PAWN) | (piece == LANCE)) & (
        to % 9 == 0
    )  # Must promote
    is_illegal |= (piece == KNIGHT) & (to % 9 < 2)  # Must promote
    return ~is_illegal


def _is_promotion_legal(
    from_: jnp.ndarray,
    to: jnp.ndarray,
    state: State,
):
    # source is not my piece
    piece = state._board[from_]
    # promotion
    is_illegal = (GOLD <= piece) & (piece <= DRAGON)  # Pieces cannot promote
    is_illegal |= (from_ % 9 >= 3) & (
        to % 9 >= 3
    )  # irrelevant to the opponent's territory
    return ~is_illegal


def _is_checked(state):
    # Use cached king position, simpler implementation is:
    # jnp.argmin(jnp.abs(state.piece_board - KING))
    king_pos = state._cache_king
    flipped_king_pos = 80 - king_pos

    @jax.vmap
    def can_capture_king(from_):
        return _is_pseudo_legal_move(
            from_=from_, to=flipped_king_pos, state=_flip(state)
        )

    @jax.vmap
    def can_capture_king_local(from_):
        return _is_pseudo_legal_move_wo_obstacles(
            from_=from_, to=flipped_king_pos, state=_flip(state)
        )

    # Simpler implementation without cache of major piece places
    # from_ = CAN_MOVE_ANY[flipped_king_pos]
    # return can_capture_king(from_).any()
    from_ = 80 - state._cache_m2b
    from_ = jnp.where(from_ == 81, -1, from_)
    neighbours = NEIGHBOUR_IX[flipped_king_pos]
    return (
        can_capture_king(from_).any()
        | can_capture_king_local(neighbours).any()
    )


def _flip_piece(piece):
    return jax.lax.select(piece >= 0, (piece + 14) % 28, piece)


def _rotate(board: jnp.ndarray) -> jnp.ndarray:
    return jnp.rot90(board.reshape(9, 9), k=3)


def _flip(state):
    empty_mask = state._board == EMPTY
    pb = (state._board + 14) % 28
    pb = jnp.where(empty_mask, EMPTY, pb)
    pb = pb[::-1]
    return state.replace(  # type: ignore
        _board=pb,
        _hand=state._hand[jnp.int32((1, 0))],
    )


def _is_major_piece(piece):
    return (
        (piece == LANCE)
        | (piece == BISHOP)
        | (piece == ROOK)
        | (piece == HORSE)
        | (piece == DRAGON)
        | (piece == OPP_LANCE)
        | (piece == OPP_BISHOP)
        | (piece == OPP_ROOK)
        | (piece == OPP_HORSE)
        | (piece == OPP_DRAGON)
    )


def _major_piece_ix(piece):
    ixs = (
        (-jnp.ones(28, dtype=jnp.int32))
        .at[LANCE]
        .set(0)
        .at[BISHOP]
        .set(1)
        .at[ROOK]
        .set(2)
        .at[HORSE]
        .set(1)
        .at[DRAGON]
        .set(2)
    )
    return jax.lax.select(piece >= 0, ixs[piece], jnp.int32(-1))


def _observe(state: State, player_id: jnp.ndarray) -> jnp.ndarray:
    state, flip_state = jax.lax.cond(
        state.current_player == player_id,
        lambda: (state, _flip(state)),
        lambda: (_flip(state), state),
    )

    def pieces(state):
        # piece positions
        my_pieces = jnp.arange(OPP_PAWN)
        my_piece_feat = jax.vmap(lambda p: state._board == p)(my_pieces)
        return my_piece_feat

    def effect_all(state):
        def effect(from_, to):
            piece = state._board[from_]
            can_move = CAN_MOVE[piece, from_, to]
            major_piece_ix = _major_piece_ix(piece)
            between_ix = BETWEEN_IX[major_piece_ix, from_, to, :]
            has_obstacles = jax.lax.select(
                major_piece_ix >= 0,
                (
                    (between_ix >= 0) & (state._board[between_ix] != EMPTY)
                ).any(),
                FALSE,
            )
            return can_move & ~has_obstacles

        effects = jax.vmap(jax.vmap(effect, (None, 0)), (0, None))(
            ALL_SQ, ALL_SQ
        )
        mine = (PAWN <= state._board) & (state._board < OPP_PAWN)
        return jnp.where(mine.reshape(81, 1), effects, FALSE)

    def piece_and_effect(state):
        my_pieces = jnp.arange(OPP_PAWN)
        my_effect = effect_all(state)

        @jax.vmap
        def filter_effect(p):
            mask = state._board == p
            return jnp.where(mask.reshape(81, 1), my_effect, FALSE).any(axis=0)

        my_effect_feat = filter_effect(my_pieces)
        my_effect_sum = my_effect.sum(axis=0)

        @jax.vmap
        def effect_sum(n) -> jnp.ndarray:
            return my_effect_sum >= n  # type: ignore

        effect_sum_feat = effect_sum(jnp.arange(1, 4))
        return my_effect_feat, effect_sum_feat

    def num_hand(n, hand, p):
        return jnp.tile(hand[p] >= n, reps=(9, 9))

    def hand_feat(hand):
        # fmt: off
        pawn_feat = jax.vmap(partial(num_hand, hand=hand, p=PAWN))(jnp.arange(1, 9))
        lance_feat = jax.vmap(partial(num_hand, hand=hand, p=LANCE))(jnp.arange(1, 5))
        knight_feat = jax.vmap(partial(num_hand, hand=hand, p=KNIGHT))(jnp.arange(1, 5))
        silver_feat = jax.vmap(partial(num_hand, hand=hand, p=SILVER))(jnp.arange(1, 5))
        gold_feat = jax.vmap(partial(num_hand, hand=hand, p=GOLD))(jnp.arange(1, 5))
        bishop_feat = jax.vmap(partial(num_hand, hand=hand, p=BISHOP))(jnp.arange(1, 3))
        rook_feat = jax.vmap(partial(num_hand, hand=hand, p=ROOK))(jnp.arange(1, 3))
        return [pawn_feat, lance_feat, knight_feat, silver_feat, gold_feat, bishop_feat, rook_feat]
        # fmt: on

    my_piece_feat = pieces(state)
    my_effect_feat, my_effect_sum_feat = piece_and_effect(state)
    opp_piece_feat = pieces(flip_state)
    opp_effect_feat, opp_effect_sum_feat = piece_and_effect(flip_state)
    opp_piece_feat = opp_piece_feat[:, ::-1]
    opp_effect_feat = opp_effect_feat[:, ::-1]
    opp_effect_sum_feat = opp_effect_sum_feat[:, ::-1]
    my_hand_feat = hand_feat(state._hand[0])
    opp_hand_feat = hand_feat(state._hand[1])
    # NOTE: update cache
    checked = jnp.tile(_is_checked(_set_cache(state)), reps=(1, 9, 9))
    feat1 = [
        my_piece_feat.reshape(14, 9, 9),
        my_effect_feat.reshape(14, 9, 9),
        my_effect_sum_feat.reshape(3, 9, 9),
        opp_piece_feat.reshape(14, 9, 9),
        opp_effect_feat.reshape(14, 9, 9),
        opp_effect_sum_feat.reshape(3, 9, 9),
    ]
    feat2 = my_hand_feat + opp_hand_feat + [checked]
    feat = jnp.vstack(feat1 + feat2)
    return jnp.rot90(feat.transpose((1, 2, 0)), k=3)<|MERGE_RESOLUTION|>--- conflicted
+++ resolved
@@ -122,12 +122,7 @@
 
     def _init(self, key: jax.random.KeyArray) -> State:
         state = _init_board()
-<<<<<<< HEAD
-        current_player = jnp.int8(jax.random.bernoulli(key))
-=======
-        rng, subkey = jax.random.split(key)
-        current_player = jnp.int32(jax.random.bernoulli(subkey))
->>>>>>> a1a89531
+        current_player = jnp.int32(jax.random.bernoulli(key))
         return state.replace(current_player=current_player)  # type: ignore
 
     def _step(self, state: v1.State, action: jnp.ndarray, key) -> State:
