--- conflicted
+++ resolved
@@ -1,419 +1,414 @@
-# Copyright 2023 The Pgx Authors. All Rights Reserved.
-#
-# Licensed under the Apache License, Version 2.0 (the "License");
-# you may not use this file except in compliance with the License.
-# You may obtain a copy of the License at
-#
-#     http://www.apache.org/licenses/LICENSE-2.0
-#
-# Unless required by applicable law or agreed to in writing, software
-# distributed under the License is distributed on an "AS IS" BASIS,
-# WITHOUT WARRANTIES OR CONDITIONS OF ANY KIND, either express or implied.
-# See the License for the specific language governing permissions and
-# limitations under the License.
-from functools import partial
-
-import jax
-import jax.numpy as jnp
-
-import pgx.core as v1
-from pgx._src.struct import dataclass
-
-TRUE = jnp.bool_(True)
-FALSE = jnp.bool_(False)
-
-
-EMPTY = jnp.int32(-1)
-PAWN = jnp.int32(0)
-BISHOP = jnp.int32(1)
-ROOK = jnp.int32(2)
-KING = jnp.int32(3)
-GOLD = jnp.int32(4)
-#  5: OPP_PAWN
-#  6: OPP_ROOK
-#  7: OPP_BISHOP
-#  8: OPP_KING
-#  9: OPP_GOLD
-# fmt: off
-INIT_BOARD = jnp.int32(
-    [6, -1, -1, 2,
-     8, 5, 0, 3,
-     7, -1, -1, 1]
-)  # (12,)
-# fmt: on
-
-ZOBRIST_KEY = jax.random.PRNGKey(23279)
-ZOBRIST_SIDE = jax.random.randint(
-    ZOBRIST_KEY, shape=(2,), minval=0, maxval=2**31 - 1, dtype=jnp.uint32
-)
-ZOBRIST_KEY, ZOBRIST_SUBKEY = jax.random.split(ZOBRIST_KEY)
-ZOBRIST_BOARD = jax.random.randint(
-    ZOBRIST_SUBKEY,
-    shape=(12, 10, 2),
-    minval=0,
-    maxval=2**31 - 1,
-    dtype=jnp.uint32,
-)
-ZOBRIST_KEY, ZOBRIST_SUBKEY = jax.random.split(ZOBRIST_KEY)
-ZOBRIST_HAND = jax.random.randint(
-    ZOBRIST_SUBKEY,
-    shape=(2, 3, 3, 2),
-    minval=0,
-    maxval=2**31 - 1,
-    dtype=jnp.uint32,
-)
-
-
-MAX_TERMINATION_STEPS = 256
-
-
-@dataclass
-class State(v1.State):
-    current_player: jnp.ndarray = jnp.int32(0)
-    rewards: jnp.ndarray = jnp.float32([0.0, 0.0])
-    terminated: jnp.ndarray = FALSE
-    truncated: jnp.ndarray = FALSE
-    legal_action_mask: jnp.ndarray = jnp.ones(132, dtype=jnp.bool_)  # (132,)
-    observation: jnp.ndarray = jnp.zeros((4, 3, 22), dtype=jnp.bool_)
-    _step_count: jnp.ndarray = jnp.int32(0)
-    # --- Animal Shogi specific ---
-    _turn: jnp.ndarray = jnp.int32(0)
-    _board: jnp.ndarray = INIT_BOARD  # (12,)
-    _hand: jnp.ndarray = jnp.zeros((2, 3), dtype=jnp.int32)
-    _zobrist_hash: jnp.ndarray = jnp.uint32([233882788, 593924309])
-    _hash_history: jnp.ndarray = (
-        jnp.zeros((MAX_TERMINATION_STEPS + 1, 2), dtype=jnp.uint32)
-        .at[0]
-        .set(jnp.uint32([233882788, 593924309]))
-    )
-    _board_history: jnp.ndarray = (
-        (-jnp.ones((8, 12), dtype=jnp.int32)).at[0, :].set(INIT_BOARD)
-    )
-    _hand_history: jnp.ndarray = jnp.zeros((8, 6), dtype=jnp.int32)
-    _rep_history: jnp.ndarray = jnp.zeros((8,), dtype=jnp.int32)
-
-    @property
-    def env_id(self) -> v1.EnvId:
-        return "animal_shogi"
-
-
-@dataclass
-class Action:
-    is_drop: jnp.ndarray = FALSE
-    from_: jnp.ndarray = jnp.int32(-1)
-    to: jnp.ndarray = jnp.int32(-1)
-    drop_piece: jnp.ndarray = jnp.int32(-1)
-
-    @staticmethod
-    def _from_label(a: jnp.ndarray):
-        # Implements AlphaZero like action label:
-        # 132 labels =
-        #   [Move] 8 (direction) * 12 (from_) +
-        #   [Drop] 3 (piece_type) * 12 (to)
-        x, sq = jnp.int32(a // 12), jnp.int32(a % 12)
-        is_drop = 8 <= x
-        return jax.lax.cond(
-            is_drop,
-            lambda: Action(is_drop=TRUE, to=sq, drop_piece=x - 8),  # type: ignore
-            lambda: Action(is_drop=FALSE, from_=sq, to=_to(sq, x)),  # type: ignore
-        )
-
-
-class AnimalShogi(v1.Env):
-    def __init__(self):
-        super().__init__()
-
-    def _init(self, key: jax.random.KeyArray) -> State:
-<<<<<<< HEAD
-        current_player = jnp.int8(jax.random.bernoulli(key))
-=======
-        rng, subkey = jax.random.split(key)
-        current_player = jnp.int32(jax.random.bernoulli(subkey))
->>>>>>> a1a89531
-        state = State(current_player=current_player)  # type: ignore
-        state = state.replace(legal_action_mask=_legal_action_mask(state))  # type: ignore
-        return state
-
-    def _step(self, state: v1.State, action: jnp.ndarray, key) -> State:
-        del key
-        assert isinstance(state, State)
-        state = _step(state, action)
-        state = jax.lax.cond(
-            MAX_TERMINATION_STEPS <= state._step_count,
-            # end with tie
-            lambda: state.replace(terminated=TRUE),  # type: ignore
-            lambda: state,
-        )
-        return state  # type: ignore
-
-    def _observe(self, state: v1.State, player_id: jnp.ndarray) -> jnp.ndarray:
-        assert isinstance(state, State)
-        return _observe(state, player_id)
-
-    @property
-    def id(self) -> v1.EnvId:
-        return "animal_shogi"
-
-    @property
-    def version(self) -> str:
-        return "v0"
-
-    @property
-    def num_players(self) -> int:
-        return 2
-
-
-def _step(state: State, action: jnp.ndarray):
-    a = Action._from_label(action)
-    # apply move/drop action
-    state = jax.lax.cond(a.is_drop, _step_drop, _step_move, *(state, a))
-    is_try = (state._board[jnp.int32([0, 4, 8])] == KING).any()
-
-    # update board/hand history
-    board_history = jnp.roll(state._board_history, 8)
-    board_history = board_history.at[0].set(state._board)
-    state = state.replace(_board_history=board_history)  # type:ignore
-    hand_history = jnp.roll(state._hand_history, 8)
-    hand_history = hand_history.at[0].set(state._hand.flatten())
-    state = state.replace(_hand_history=hand_history)  # type:ignore
-
-    state = _flip(state)
-    state = state.replace(  # type: ignore
-        _hash_history=state._hash_history.at[state._step_count].set(
-            state._zobrist_hash
-        ),
-    )
-
-    rep = (state._hash_history == state._zobrist_hash).any(
-        axis=1
-    ).sum().astype(jnp.int32) - 1
-    is_rep_draw = rep >= 2
-    legal_action_mask = _legal_action_mask(state)  # TODO: fix me
-    terminated = (~legal_action_mask.any()) | is_try | is_rep_draw
-    # fmt: off
-    reward = jax.lax.select(
-        terminated & ~is_rep_draw,
-        jnp.ones(2, dtype=jnp.float32).at[state.current_player].set(-1),
-        jnp.zeros(2, dtype=jnp.float32),
-    )
-    # rep history
-    rep_history = jnp.roll(state._rep_history, 1)
-    rep_history = rep_history.at[0].set(rep)
-    # fmt: on
-    return state.replace(  # type: ignore
-        legal_action_mask=legal_action_mask,
-        terminated=terminated,
-        rewards=reward,
-        _rep_history=rep_history,
-    )
-
-
-def _observe(state: State, player_id: jnp.ndarray) -> jnp.ndarray:
-    # player_id's color
-    color = jax.lax.select(
-        state.current_player == player_id, state._turn, 1 - state._turn
-    )
-
-    state = jax.lax.cond(
-        state.current_player == player_id,
-        lambda: state,
-        lambda: _flip(state),
-    )
-
-    def make(i):
-        def is_piece(p, state):
-            return state._board_history[i] == p
-
-        def num_hand(p, n, state):
-            return state._hand_history[i, p] >= n
-
-        # fmt: off
-        piece_feat = jax.vmap(partial(is_piece, state=state))(jnp.arange(10))  # (10, 12)
-        hand_feat = jax.vmap(jax.vmap(
-            partial(num_hand, state=state), (None, 0)), (0, None)
-        )(jnp.arange(6), jnp.arange(1, 3)).flatten().reshape(12, 1)  # (12, 1)
-        hand_feat = jnp.tile(hand_feat, reps=(1, 12))  # (12, 12)
-        # fmt: on
-
-        ones = jnp.ones((1, 12), dtype=jnp.float32)
-        rep0 = ones * (state._rep_history[i] == 0)
-        rep1 = ones * (state._rep_history[i] == 1)
-        return jnp.vstack((piece_feat, hand_feat, rep0, rep1))  # (24, 12)
-
-    obs = (
-        jax.vmap(make)(jnp.arange(8)).reshape(-1, 12).astype(jnp.float32)
-    )  # (192 = 8 * 24, 12)
-    ones = jnp.ones((1, 12), dtype=jnp.float32)
-    obs = jnp.vstack(
-        [obs, ones * color, ones * state._step_count / MAX_TERMINATION_STEPS]
-    )  # (193, 12)
-    obs = obs.reshape(-1, 3, 4).transpose((2, 1, 0))  # channel last
-    return jnp.flip(obs, axis=1)
-
-
-def _step_move(state: State, action: Action) -> State:
-    piece = state._board[action.from_]
-    # remove piece from the original position
-    board = state._board.at[action.from_].set(EMPTY)
-    zb_from_ = jax.lax.select(
-        state._turn == 0, action.from_, 11 - action.from_
-    )
-    zb_piece = jax.lax.select(state._turn == 0, piece, (piece + 5) % 10)
-    zobrist_hash = state._zobrist_hash ^ ZOBRIST_BOARD[zb_from_, zb_piece]
-    # capture the opponent if exists
-    captured = board[action.to]  # suppose >= OPP_PAWN, -1 if EMPTY
-    hand = jax.lax.cond(
-        captured == EMPTY,
-        lambda: state._hand,
-        # add captured piece to my hand after
-        #   (1) tuning opp piece into mine by % 5, and
-        #   (2) filtering promoted piece by x % 4
-        lambda: state._hand.at[0, (captured % 5) % 4].add(1),
-    )
-    zobrist_hash = jax.lax.select(
-        captured == EMPTY,
-        zobrist_hash,
-        zobrist_hash
-        ^ ZOBRIST_BOARD[
-            zb_from_,
-            jax.lax.select(state._turn == 0, captured, (captured + 5) % 10),
-        ],
-    )
-    num_hand = hand[0, (captured % 5) % 4]
-    zobrist_hash ^= ZOBRIST_HAND[state._turn, (captured % 5) % 4, num_hand - 1]
-    zobrist_hash ^= ZOBRIST_HAND[state._turn, (captured % 5) % 4, num_hand]
-    # promote piece (PAWN to GOLD)
-    is_promotion = (action.from_ % 4 == 1) & (piece == PAWN)
-    piece = jax.lax.select(is_promotion, GOLD, piece)
-    # set piece to the target position
-    board = board.at[action.to].set(piece)
-    zb_to_ = jax.lax.select(state._turn == 0, action.to, 11 - action.to)
-    zb_piece = jax.lax.select(state._turn == 0, piece, (piece + 5) % 10)
-    zobrist_hash ^= ZOBRIST_BOARD[zb_to_, zb_piece]
-    # apply piece moves
-    return state.replace(_board=board, _hand=hand, _zobrist_hash=zobrist_hash)  # type: ignore
-
-
-def _step_drop(state: State, action: Action) -> State:
-    # add piece to board
-    board = state._board.at[action.to].set(action.drop_piece)
-    zb_to_ = jax.lax.select(state._turn == 0, action.to, 11 - action.to)
-    zb_piece = jax.lax.select(
-        state._turn == 0, action.drop_piece, (action.drop_piece + 5) % 10
-    )
-    zobrist_hash = state._zobrist_hash ^ ZOBRIST_BOARD[zb_to_, zb_piece]
-    # remove piece from hand
-    hand = state._hand.at[0, action.drop_piece].add(-1)
-    num_hand = state._hand[0, action.drop_piece]
-    zobrist_hash ^= ZOBRIST_HAND[state._turn, action.drop_piece, num_hand + 1]
-    zobrist_hash ^= ZOBRIST_HAND[state._turn, action.drop_piece, num_hand]
-    return state.replace(_board=board, _hand=hand, _zobrist_hash=zobrist_hash)  # type: ignore
-
-
-def _legal_action_mask(state: State):
-    def is_legal(label: jnp.ndarray):
-        action = Action._from_label(label)
-        return jax.lax.cond(
-            action.is_drop, is_legal_drop, is_legal_move, action
-        )
-
-    def is_legal_move(action: Action):
-        piece = state._board[action.from_]
-        ok = (PAWN <= piece) & (piece <= GOLD)
-        ok &= action.to != -1
-        ok &= (state._board[action.to] == EMPTY) | (
-            GOLD < state._board[action.to]
-        )
-        ok &= _can_move(piece, action.from_, action.to)
-        ok &= ~_is_checked(_step_move(state, action))
-        return ok
-
-    def is_legal_drop(action: Action):
-        ok = state._board[action.to] == EMPTY
-        ok &= state._hand[0, action.drop_piece] > 0
-        ok &= (action.drop_piece != PAWN) | (action.to % 4 != 0)
-        ok &= ~_is_checked(_step_drop(state, action))
-        return ok
-
-    return jax.vmap(is_legal)(jnp.arange(132))
-
-
-def _is_checked(state):
-    king_pos = jnp.argmin(jnp.abs(state._board - KING))
-
-    @jax.vmap
-    def can_capture_king(from_):
-        piece = state._board[from_]
-        is_opp = piece >= 5
-        return is_opp & _can_move(state._board[from_] % 5, king_pos, from_)
-
-    return can_capture_king(
-        jnp.arange(12)
-    ).any()  # TODO: King neighbours are enough
-
-
-def _flip(state):
-    empty_mask = state._board == EMPTY
-    board = (state._board + 5) % 10
-    board = jnp.where(empty_mask, EMPTY, board)
-    board = board[::-1]
-    empty_mask_hist = state._board_history == EMPTY
-    board_history = (state._board_history + 5) % 10
-    board_history = jnp.where(empty_mask_hist, EMPTY, board_history)
-    board_history = board_history[:, ::-1]
-    return state.replace(  # type: ignore
-        current_player=(state.current_player + 1) % 2,
-        _turn=(state._turn + 1) % 2,
-        _board=board,
-        _hand=state._hand[::-1],
-        _zobrist_hash=state._zobrist_hash ^ ZOBRIST_SIDE,
-        _board_history=board_history,
-        _hand_history=jnp.roll(state._hand_history, 3, axis=1),
-    )
-
-
-def _can_move(piece, from_, to):
-    def can_move(piece, from_, to):
-        """Can <piece> move from <from_> to <to>?"""
-        x0, y0 = from_ // 4, from_ % 4
-        x1, y1 = to // 4, to % 4
-        dx = x1 - x0
-        dy = y1 - y0
-        is_neighbour = (
-            ((dx != 0) | (dy != 0)) & (jnp.abs(dx) <= 1) & (jnp.abs(dy) <= 1)
-        )
-        return jax.lax.switch(
-            piece,
-            [
-                lambda: (dx == 0) & (dy == -1),  # PAWN
-                lambda: is_neighbour & ((dx == dy) | (dx == -dy)),  # BISHOP
-                lambda: is_neighbour & ((dx == 0) | (dy == 0)),  # ROOK
-                lambda: is_neighbour,  # KING
-                lambda: is_neighbour & ((dx != 0) | (dy != +1)),  # GOLD
-            ],
-        )
-
-    # fmt: off
-    # CAN_MOVE[piece, from_, to] = Can <piece> move from <from_> to <to>?
-    CAN_MOVE = jax.vmap(jax.vmap(jax.vmap(
-        can_move, (None, None, 0)), (None, 0, None)), (0, None, None)
-    )(jnp.arange(5), jnp.arange(12), jnp.arange(12))
-    # fmt: on
-
-    return CAN_MOVE[piece, from_, to]
-
-
-def _to(from_, dir):
-    # 5 3 0
-    # 6 x 1
-    # 7 4 2
-    x, y = from_ // 4, from_ % 4
-    dx = jnp.int32([-1, -1, -1, 0, 0, 1, 1, 1])
-    dy = jnp.int32([-1, 0, 1, -1, 1, -1, 0, 1])
-    new_x = x + dx[dir]
-    new_y = y + dy[dir]
-    return jax.lax.select(
-        (new_x < 0) | (new_x >= 3) | (new_y < 0) | (new_y >= 4),
-        jnp.int32(-1),
-        new_x * 4 + new_y,
-    )
+# Copyright 2023 The Pgx Authors. All Rights Reserved.
+#
+# Licensed under the Apache License, Version 2.0 (the "License");
+# you may not use this file except in compliance with the License.
+# You may obtain a copy of the License at
+#
+#     http://www.apache.org/licenses/LICENSE-2.0
+#
+# Unless required by applicable law or agreed to in writing, software
+# distributed under the License is distributed on an "AS IS" BASIS,
+# WITHOUT WARRANTIES OR CONDITIONS OF ANY KIND, either express or implied.
+# See the License for the specific language governing permissions and
+# limitations under the License.
+from functools import partial
+
+import jax
+import jax.numpy as jnp
+
+import pgx.core as v1
+from pgx._src.struct import dataclass
+
+TRUE = jnp.bool_(True)
+FALSE = jnp.bool_(False)
+
+
+EMPTY = jnp.int32(-1)
+PAWN = jnp.int32(0)
+BISHOP = jnp.int32(1)
+ROOK = jnp.int32(2)
+KING = jnp.int32(3)
+GOLD = jnp.int32(4)
+#  5: OPP_PAWN
+#  6: OPP_ROOK
+#  7: OPP_BISHOP
+#  8: OPP_KING
+#  9: OPP_GOLD
+# fmt: off
+INIT_BOARD = jnp.int32(
+    [6, -1, -1, 2,
+     8, 5, 0, 3,
+     7, -1, -1, 1]
+)  # (12,)
+# fmt: on
+
+ZOBRIST_KEY = jax.random.PRNGKey(23279)
+ZOBRIST_SIDE = jax.random.randint(
+    ZOBRIST_KEY, shape=(2,), minval=0, maxval=2**31 - 1, dtype=jnp.uint32
+)
+ZOBRIST_KEY, ZOBRIST_SUBKEY = jax.random.split(ZOBRIST_KEY)
+ZOBRIST_BOARD = jax.random.randint(
+    ZOBRIST_SUBKEY,
+    shape=(12, 10, 2),
+    minval=0,
+    maxval=2**31 - 1,
+    dtype=jnp.uint32,
+)
+ZOBRIST_KEY, ZOBRIST_SUBKEY = jax.random.split(ZOBRIST_KEY)
+ZOBRIST_HAND = jax.random.randint(
+    ZOBRIST_SUBKEY,
+    shape=(2, 3, 3, 2),
+    minval=0,
+    maxval=2**31 - 1,
+    dtype=jnp.uint32,
+)
+
+
+MAX_TERMINATION_STEPS = 256
+
+
+@dataclass
+class State(v1.State):
+    current_player: jnp.ndarray = jnp.int32(0)
+    rewards: jnp.ndarray = jnp.float32([0.0, 0.0])
+    terminated: jnp.ndarray = FALSE
+    truncated: jnp.ndarray = FALSE
+    legal_action_mask: jnp.ndarray = jnp.ones(132, dtype=jnp.bool_)  # (132,)
+    observation: jnp.ndarray = jnp.zeros((4, 3, 22), dtype=jnp.bool_)
+    _step_count: jnp.ndarray = jnp.int32(0)
+    # --- Animal Shogi specific ---
+    _turn: jnp.ndarray = jnp.int32(0)
+    _board: jnp.ndarray = INIT_BOARD  # (12,)
+    _hand: jnp.ndarray = jnp.zeros((2, 3), dtype=jnp.int32)
+    _zobrist_hash: jnp.ndarray = jnp.uint32([233882788, 593924309])
+    _hash_history: jnp.ndarray = (
+        jnp.zeros((MAX_TERMINATION_STEPS + 1, 2), dtype=jnp.uint32)
+        .at[0]
+        .set(jnp.uint32([233882788, 593924309]))
+    )
+    _board_history: jnp.ndarray = (
+        (-jnp.ones((8, 12), dtype=jnp.int32)).at[0, :].set(INIT_BOARD)
+    )
+    _hand_history: jnp.ndarray = jnp.zeros((8, 6), dtype=jnp.int32)
+    _rep_history: jnp.ndarray = jnp.zeros((8,), dtype=jnp.int32)
+
+    @property
+    def env_id(self) -> v1.EnvId:
+        return "animal_shogi"
+
+
+@dataclass
+class Action:
+    is_drop: jnp.ndarray = FALSE
+    from_: jnp.ndarray = jnp.int32(-1)
+    to: jnp.ndarray = jnp.int32(-1)
+    drop_piece: jnp.ndarray = jnp.int32(-1)
+
+    @staticmethod
+    def _from_label(a: jnp.ndarray):
+        # Implements AlphaZero like action label:
+        # 132 labels =
+        #   [Move] 8 (direction) * 12 (from_) +
+        #   [Drop] 3 (piece_type) * 12 (to)
+        x, sq = jnp.int32(a // 12), jnp.int32(a % 12)
+        is_drop = 8 <= x
+        return jax.lax.cond(
+            is_drop,
+            lambda: Action(is_drop=TRUE, to=sq, drop_piece=x - 8),  # type: ignore
+            lambda: Action(is_drop=FALSE, from_=sq, to=_to(sq, x)),  # type: ignore
+        )
+
+
+class AnimalShogi(v1.Env):
+    def __init__(self):
+        super().__init__()
+
+    def _init(self, key: jax.random.KeyArray) -> State:
+        current_player = jnp.int32(jax.random.bernoulli(key))
+        state = State(current_player=current_player)  # type: ignore
+        state = state.replace(legal_action_mask=_legal_action_mask(state))  # type: ignore
+        return state
+
+    def _step(self, state: v1.State, action: jnp.ndarray, key) -> State:
+        del key
+        assert isinstance(state, State)
+        state = _step(state, action)
+        state = jax.lax.cond(
+            MAX_TERMINATION_STEPS <= state._step_count,
+            # end with tie
+            lambda: state.replace(terminated=TRUE),  # type: ignore
+            lambda: state,
+        )
+        return state  # type: ignore
+
+    def _observe(self, state: v1.State, player_id: jnp.ndarray) -> jnp.ndarray:
+        assert isinstance(state, State)
+        return _observe(state, player_id)
+
+    @property
+    def id(self) -> v1.EnvId:
+        return "animal_shogi"
+
+    @property
+    def version(self) -> str:
+        return "v0"
+
+    @property
+    def num_players(self) -> int:
+        return 2
+
+
+def _step(state: State, action: jnp.ndarray):
+    a = Action._from_label(action)
+    # apply move/drop action
+    state = jax.lax.cond(a.is_drop, _step_drop, _step_move, *(state, a))
+    is_try = (state._board[jnp.int32([0, 4, 8])] == KING).any()
+
+    # update board/hand history
+    board_history = jnp.roll(state._board_history, 8)
+    board_history = board_history.at[0].set(state._board)
+    state = state.replace(_board_history=board_history)  # type:ignore
+    hand_history = jnp.roll(state._hand_history, 8)
+    hand_history = hand_history.at[0].set(state._hand.flatten())
+    state = state.replace(_hand_history=hand_history)  # type:ignore
+
+    state = _flip(state)
+    state = state.replace(  # type: ignore
+        _hash_history=state._hash_history.at[state._step_count].set(
+            state._zobrist_hash
+        ),
+    )
+
+    rep = (state._hash_history == state._zobrist_hash).any(
+        axis=1
+    ).sum().astype(jnp.int32) - 1
+    is_rep_draw = rep >= 2
+    legal_action_mask = _legal_action_mask(state)  # TODO: fix me
+    terminated = (~legal_action_mask.any()) | is_try | is_rep_draw
+    # fmt: off
+    reward = jax.lax.select(
+        terminated & ~is_rep_draw,
+        jnp.ones(2, dtype=jnp.float32).at[state.current_player].set(-1),
+        jnp.zeros(2, dtype=jnp.float32),
+    )
+    # rep history
+    rep_history = jnp.roll(state._rep_history, 1)
+    rep_history = rep_history.at[0].set(rep)
+    # fmt: on
+    return state.replace(  # type: ignore
+        legal_action_mask=legal_action_mask,
+        terminated=terminated,
+        rewards=reward,
+        _rep_history=rep_history,
+    )
+
+
+def _observe(state: State, player_id: jnp.ndarray) -> jnp.ndarray:
+    # player_id's color
+    color = jax.lax.select(
+        state.current_player == player_id, state._turn, 1 - state._turn
+    )
+
+    state = jax.lax.cond(
+        state.current_player == player_id,
+        lambda: state,
+        lambda: _flip(state),
+    )
+
+    def make(i):
+        def is_piece(p, state):
+            return state._board_history[i] == p
+
+        def num_hand(p, n, state):
+            return state._hand_history[i, p] >= n
+
+        # fmt: off
+        piece_feat = jax.vmap(partial(is_piece, state=state))(jnp.arange(10))  # (10, 12)
+        hand_feat = jax.vmap(jax.vmap(
+            partial(num_hand, state=state), (None, 0)), (0, None)
+        )(jnp.arange(6), jnp.arange(1, 3)).flatten().reshape(12, 1)  # (12, 1)
+        hand_feat = jnp.tile(hand_feat, reps=(1, 12))  # (12, 12)
+        # fmt: on
+
+        ones = jnp.ones((1, 12), dtype=jnp.float32)
+        rep0 = ones * (state._rep_history[i] == 0)
+        rep1 = ones * (state._rep_history[i] == 1)
+        return jnp.vstack((piece_feat, hand_feat, rep0, rep1))  # (24, 12)
+
+    obs = (
+        jax.vmap(make)(jnp.arange(8)).reshape(-1, 12).astype(jnp.float32)
+    )  # (192 = 8 * 24, 12)
+    ones = jnp.ones((1, 12), dtype=jnp.float32)
+    obs = jnp.vstack(
+        [obs, ones * color, ones * state._step_count / MAX_TERMINATION_STEPS]
+    )  # (193, 12)
+    obs = obs.reshape(-1, 3, 4).transpose((2, 1, 0))  # channel last
+    return jnp.flip(obs, axis=1)
+
+
+def _step_move(state: State, action: Action) -> State:
+    piece = state._board[action.from_]
+    # remove piece from the original position
+    board = state._board.at[action.from_].set(EMPTY)
+    zb_from_ = jax.lax.select(
+        state._turn == 0, action.from_, 11 - action.from_
+    )
+    zb_piece = jax.lax.select(state._turn == 0, piece, (piece + 5) % 10)
+    zobrist_hash = state._zobrist_hash ^ ZOBRIST_BOARD[zb_from_, zb_piece]
+    # capture the opponent if exists
+    captured = board[action.to]  # suppose >= OPP_PAWN, -1 if EMPTY
+    hand = jax.lax.cond(
+        captured == EMPTY,
+        lambda: state._hand,
+        # add captured piece to my hand after
+        #   (1) tuning opp piece into mine by % 5, and
+        #   (2) filtering promoted piece by x % 4
+        lambda: state._hand.at[0, (captured % 5) % 4].add(1),
+    )
+    zobrist_hash = jax.lax.select(
+        captured == EMPTY,
+        zobrist_hash,
+        zobrist_hash
+        ^ ZOBRIST_BOARD[
+            zb_from_,
+            jax.lax.select(state._turn == 0, captured, (captured + 5) % 10),
+        ],
+    )
+    num_hand = hand[0, (captured % 5) % 4]
+    zobrist_hash ^= ZOBRIST_HAND[state._turn, (captured % 5) % 4, num_hand - 1]
+    zobrist_hash ^= ZOBRIST_HAND[state._turn, (captured % 5) % 4, num_hand]
+    # promote piece (PAWN to GOLD)
+    is_promotion = (action.from_ % 4 == 1) & (piece == PAWN)
+    piece = jax.lax.select(is_promotion, GOLD, piece)
+    # set piece to the target position
+    board = board.at[action.to].set(piece)
+    zb_to_ = jax.lax.select(state._turn == 0, action.to, 11 - action.to)
+    zb_piece = jax.lax.select(state._turn == 0, piece, (piece + 5) % 10)
+    zobrist_hash ^= ZOBRIST_BOARD[zb_to_, zb_piece]
+    # apply piece moves
+    return state.replace(_board=board, _hand=hand, _zobrist_hash=zobrist_hash)  # type: ignore
+
+
+def _step_drop(state: State, action: Action) -> State:
+    # add piece to board
+    board = state._board.at[action.to].set(action.drop_piece)
+    zb_to_ = jax.lax.select(state._turn == 0, action.to, 11 - action.to)
+    zb_piece = jax.lax.select(
+        state._turn == 0, action.drop_piece, (action.drop_piece + 5) % 10
+    )
+    zobrist_hash = state._zobrist_hash ^ ZOBRIST_BOARD[zb_to_, zb_piece]
+    # remove piece from hand
+    hand = state._hand.at[0, action.drop_piece].add(-1)
+    num_hand = state._hand[0, action.drop_piece]
+    zobrist_hash ^= ZOBRIST_HAND[state._turn, action.drop_piece, num_hand + 1]
+    zobrist_hash ^= ZOBRIST_HAND[state._turn, action.drop_piece, num_hand]
+    return state.replace(_board=board, _hand=hand, _zobrist_hash=zobrist_hash)  # type: ignore
+
+
+def _legal_action_mask(state: State):
+    def is_legal(label: jnp.ndarray):
+        action = Action._from_label(label)
+        return jax.lax.cond(
+            action.is_drop, is_legal_drop, is_legal_move, action
+        )
+
+    def is_legal_move(action: Action):
+        piece = state._board[action.from_]
+        ok = (PAWN <= piece) & (piece <= GOLD)
+        ok &= action.to != -1
+        ok &= (state._board[action.to] == EMPTY) | (
+            GOLD < state._board[action.to]
+        )
+        ok &= _can_move(piece, action.from_, action.to)
+        ok &= ~_is_checked(_step_move(state, action))
+        return ok
+
+    def is_legal_drop(action: Action):
+        ok = state._board[action.to] == EMPTY
+        ok &= state._hand[0, action.drop_piece] > 0
+        ok &= (action.drop_piece != PAWN) | (action.to % 4 != 0)
+        ok &= ~_is_checked(_step_drop(state, action))
+        return ok
+
+    return jax.vmap(is_legal)(jnp.arange(132))
+
+
+def _is_checked(state):
+    king_pos = jnp.argmin(jnp.abs(state._board - KING))
+
+    @jax.vmap
+    def can_capture_king(from_):
+        piece = state._board[from_]
+        is_opp = piece >= 5
+        return is_opp & _can_move(state._board[from_] % 5, king_pos, from_)
+
+    return can_capture_king(
+        jnp.arange(12)
+    ).any()  # TODO: King neighbours are enough
+
+
+def _flip(state):
+    empty_mask = state._board == EMPTY
+    board = (state._board + 5) % 10
+    board = jnp.where(empty_mask, EMPTY, board)
+    board = board[::-1]
+    empty_mask_hist = state._board_history == EMPTY
+    board_history = (state._board_history + 5) % 10
+    board_history = jnp.where(empty_mask_hist, EMPTY, board_history)
+    board_history = board_history[:, ::-1]
+    return state.replace(  # type: ignore
+        current_player=(state.current_player + 1) % 2,
+        _turn=(state._turn + 1) % 2,
+        _board=board,
+        _hand=state._hand[::-1],
+        _zobrist_hash=state._zobrist_hash ^ ZOBRIST_SIDE,
+        _board_history=board_history,
+        _hand_history=jnp.roll(state._hand_history, 3, axis=1),
+    )
+
+
+def _can_move(piece, from_, to):
+    def can_move(piece, from_, to):
+        """Can <piece> move from <from_> to <to>?"""
+        x0, y0 = from_ // 4, from_ % 4
+        x1, y1 = to // 4, to % 4
+        dx = x1 - x0
+        dy = y1 - y0
+        is_neighbour = (
+            ((dx != 0) | (dy != 0)) & (jnp.abs(dx) <= 1) & (jnp.abs(dy) <= 1)
+        )
+        return jax.lax.switch(
+            piece,
+            [
+                lambda: (dx == 0) & (dy == -1),  # PAWN
+                lambda: is_neighbour & ((dx == dy) | (dx == -dy)),  # BISHOP
+                lambda: is_neighbour & ((dx == 0) | (dy == 0)),  # ROOK
+                lambda: is_neighbour,  # KING
+                lambda: is_neighbour & ((dx != 0) | (dy != +1)),  # GOLD
+            ],
+        )
+
+    # fmt: off
+    # CAN_MOVE[piece, from_, to] = Can <piece> move from <from_> to <to>?
+    CAN_MOVE = jax.vmap(jax.vmap(jax.vmap(
+        can_move, (None, None, 0)), (None, 0, None)), (0, None, None)
+    )(jnp.arange(5), jnp.arange(12), jnp.arange(12))
+    # fmt: on
+
+    return CAN_MOVE[piece, from_, to]
+
+
+def _to(from_, dir):
+    # 5 3 0
+    # 6 x 1
+    # 7 4 2
+    x, y = from_ // 4, from_ % 4
+    dx = jnp.int32([-1, -1, -1, 0, 0, 1, 1, 1])
+    dy = jnp.int32([-1, 0, 1, -1, 1, -1, 0, 1])
+    new_x = x + dx[dir]
+    new_y = y + dy[dir]
+    return jax.lax.select(
+        (new_x < 0) | (new_x >= 3) | (new_y < 0) | (new_y >= 4),
+        jnp.int32(-1),
+        new_x * 4 + new_y,
+    )